--- conflicted
+++ resolved
@@ -3,11 +3,7 @@
 from src.models.db import db
 from src.models.pessoa import Pessoa
 from src.models.fazenda import Fazenda
-<<<<<<< HEAD
 from src.models.pessoa_fazenda import PessoaFazenda, TipoPosse
-=======
-from src.models.pessoa_fazenda import TipoPosse
->>>>>>> d7bf222d
 
 @pytest.fixture
 def app():
@@ -47,56 +43,33 @@
     )
 
 def test_relacionamento_pessoa_fazenda(session):
-    from src.models.pessoa_fazenda import PessoaFazenda
-    
     pessoa = pessoa_exemplo()
     fazenda = fazenda_exemplo()
-    
-<<<<<<< HEAD
+
     # Add to session first
     session.add(pessoa)
     session.add(fazenda)
     session.flush()  # To get the IDs
-    
+
     # Create the relationship through PessoaFazenda
-=======
-    # Save pessoa and fazenda first
-    session.add(pessoa)
-    session.add(fazenda)
-    session.commit()
-    
-    # Create the relationship through the intermediate model
->>>>>>> d7bf222d
     vinculo = PessoaFazenda(
         pessoa_id=pessoa.id,
         fazenda_id=fazenda.id,
         tipo_posse=TipoPosse.PROPRIA
     )
-<<<<<<< HEAD
-    
-=======
->>>>>>> d7bf222d
     session.add(vinculo)
     session.commit()
 
     # Consulta do banco para garantir persistência
     pessoa_db = Pessoa.query.filter_by(cpf_cnpj="12345678901").first()
     fazenda_db = Fazenda.query.filter_by(matricula="FZ-001").first()
-    
+
     # Pessoa reconhece a fazenda através do relacionamento
-<<<<<<< HEAD
-    assert len(pessoa_db.fazendas_associadas) == 1
-    assert pessoa_db.fazendas_associadas[0].fazenda.nome == "Fazenda Relacionada"
-    assert pessoa_db.fazendas_associadas[0].tipo_posse == TipoPosse.PROPRIA
-    
-    # Fazenda reconhece a pessoa através do relacionamento
-    assert len(fazenda_db.pessoas_associadas) == 1
-    assert fazenda_db.pessoas_associadas[0].pessoa.nome == "Maria Teste"
-    assert fazenda_db.pessoas_associadas[0].tipo_posse == TipoPosse.PROPRIA
-=======
     assert len(pessoa_db.pessoas_fazenda) == 1
     assert pessoa_db.pessoas_fazenda[0].fazenda.nome == "Fazenda Relacionada"
+    assert pessoa_db.pessoas_fazenda[0].tipo_posse == TipoPosse.PROPRIA
+
     # Fazenda reconhece a pessoa através do relacionamento
     assert len(fazenda_db.pessoas_fazenda) == 1
     assert fazenda_db.pessoas_fazenda[0].pessoa.nome == "Maria Teste"
->>>>>>> d7bf222d
+    assert fazenda_db.pessoas_fazenda[0].tipo_posse == TipoPosse.PROPRIA