--- conflicted
+++ resolved
@@ -7,12 +7,7 @@
 
 import json
 import logging
-<<<<<<< HEAD
-from datetime import date, datetime, timedelta
-from typing import Dict, List, Optional, Tuple, Union, Any, Set
-=======
 from datetime import date, datetime
->>>>>>> 2ee1a984
 
 from sqlalchemy import and_, or_, func, desc
 
@@ -74,21 +69,6 @@
         notificacoes_enviadas = 0
 
         try:
-<<<<<<< HEAD
-            logger.info("Iniciando verificação de notificações de endividamento")
-            
-            # 1. Processar notificações já agendadas e pendentes
-            notificacoes_enviadas += self._processar_notificacoes_pendentes()
-            
-            # 2. Criar novas notificações para endividamentos sem notificações agendadas
-            self._criar_notificacoes_faltantes()
-            
-            # 3. Verificar notificações urgentes
-            notificacoes_enviadas += self._processar_notificacoes_urgentes()
-            
-            self._estatisticas["enviadas"] = notificacoes_enviadas
-            
-=======
             # Buscar todos os endividamentos ativos com notificações configuradas
             endividamentos = (
                 db.session.query(Endividamento)
@@ -105,7 +85,6 @@
                     endividamento, hoje
                 )
 
->>>>>>> 2ee1a984
             logger.info(
                 f"Processamento concluído. {notificacoes_enviadas} notificações enviadas. "
                 f"Estatísticas: {self._estatisticas}"
@@ -248,15 +227,9 @@
             endividamentos = db.session.query(Endividamento).join(
                 NotificacaoEndividamento,
                 and_(
-<<<<<<< HEAD
                     NotificacaoEndividamento.endividamento_id == Endividamento.id,
                     NotificacaoEndividamento.tipo_notificacao == 'config',
                     NotificacaoEndividamento.ativo == True
-=======
-                    HistoricoNotificacao.endividamento_id == endividamento_id,
-                    HistoricoNotificacao.tipo_notificacao == tipo_notificacao,
-                    HistoricoNotificacao.sucesso,
->>>>>>> 2ee1a984
                 )
             ).filter(
                 Endividamento.data_vencimento_final > hoje - timedelta(days=7)  # Incluir recém vencidos
@@ -278,18 +251,36 @@
             db.session.rollback()
             return 0
 
-    def _verificar_e_criar_notificacoes(self, endividamento: Endividamento) -> int:
-        """
-        Verifica e cria notificações faltantes para um endividamento
-        
-        Args:
-            endividamento: Objeto Endividamento
-            
-        Returns:
-            Número de novas notificações criadas
-        """
-        novas_criadas = 0
-        
+    def _processar_endividamento(self, endividamento, hoje):
+        """Processa um endividamento específico para verificar se precisa enviar notificações"""
+        notificacoes_enviadas = 0
+        dias_para_vencimento = (endividamento.data_vencimento_final - hoje).days
+
+        for tipo_notificacao, dias_antecedencia in self.INTERVALOS_NOTIFICACAO.items():
+            if dias_para_vencimento == dias_antecedencia:
+                if not self._ja_foi_enviada(endividamento.id, tipo_notificacao):
+                    if self._enviar_notificacao(endividamento, tipo_notificacao):
+                        notificacoes_enviadas += 1
+
+        return notificacoes_enviadas
+
+    def _ja_foi_enviada(self, endividamento_id, tipo_notificacao):
+        """Verifica se a notificação já foi enviada para este endividamento"""
+        return (
+            db.session.query(HistoricoNotificacao)
+            .filter(
+                and_(
+                    HistoricoNotificacao.endividamento_id == endividamento_id,
+                    HistoricoNotificacao.tipo_notificacao == tipo_notificacao,
+                    HistoricoNotificacao.sucesso,
+                )
+            )
+            .first()
+            is not None
+        )
+
+    def _enviar_notificacao(self, endividamento, tipo_notificacao):
+        """Envia a notificação por e-mail"""
         try:
             # Obter configuração de emails
             config = NotificacaoEndividamento.query.filter_by(
@@ -549,68 +540,6 @@
 
         corpo = f"""
         <html>
-<<<<<<< HEAD
-        <head>
-            <meta charset="UTF-8">
-            <style>
-                body {{ font-family: Arial, sans-serif; line-height: 1.6; color: #333; }}
-                .container {{ max-width: 600px; margin: 0 auto; padding: 20px; }}
-                .header {{ background-color: {cor_cabecalho}; color: white; padding: 20px; text-align: center; border-radius: 5px 5px 0 0; }}
-                .content {{ background-color: #ffffff; padding: 20px; border: 1px solid #ddd; border-top: none; border-radius: 0 0 5px 5px; }}
-                .info-box {{ background-color: #f5f5f5; padding: 15px; border-radius: 5px; margin: 20px 0; }}
-                .alert-box {{ background-color: {cor_alerta}; border: 2px solid {borda_alerta}; padding: 15px; border-radius: 5px; margin: 20px 0; }}
-                .footer {{ font-size: 12px; color: #666; margin-top: 30px; text-align: center; }}
-                .label {{ font-weight: bold; width: 40%; display: inline-block; }}
-                .value {{ width: 60%; display: inline-block; }}
-                ul {{ list-style-type: none; padding-left: 0; }}
-                li {{ padding: 5px 0; }}
-                @media only screen and (max-width: 600px) {{
-                    .label, .value {{ display: block; width: 100%; }}
-                }}
-            </style>
-        </head>
-        <body>
-            <div class="container">
-                <div class="header">
-                    <h2>{emoji} {'NOTIFICAÇÃO URGENTE' if urgente else 'Lembrete de Vencimento'}</h2>
-                    <h3>Endividamento vencendo em {periodo}</h3>
-                </div>
-                <div class="content">
-                    <p>Este é um lembrete automático sobre um endividamento com vencimento {
-                    'HOJE' if dias == 0 else f'em {periodo}' if dias > 0 else f'há {periodo}'
-                    }.</p>
-                    
-                    <div class="info-box">
-                        <h3 style="margin-top: 0; color: {cor_cabecalho};">Detalhes do Endividamento:</h3>
-                        <ul>
-                            <li><span class="label">Banco:</span> <span class="value">{endividamento.banco}</span></li>
-                            <li><span class="label">Número da Proposta:</span> <span class="value">{endividamento.numero_proposta or 'N/A'}</span></li>
-                            <li><span class="label">Data de Vencimento:</span> <span class="value">{endividamento.data_vencimento_final.strftime('%d/%m/%Y')}</span></li>
-                            <li><span class="label">Taxa de Juros:</span> <span class="value">{endividamento.taxa_juros}% {'a.a.' if getattr(endividamento, 'tipo_taxa_juros', None) == 'ano' else 'a.m.'}</span></li>
-                            {f'<li><span class="label">Valor da Operação:</span> <span class="value">R$ {endividamento.valor_operacao:,.2f}</span></li>' if getattr(endividamento, 'valor_operacao', None) else ''}
-                            <li><span class="label">Valor Total Pendente:</span> <span class="value">R$ {valor_total_pendente:,.2f}</span></li>
-                            {f'<li><span class="label">Pessoas Vinculadas:</span> <span class="value">{", ".join(pessoas_nomes)}</span></li>' if pessoas_nomes else ''}
-                        </ul>
-                    </div>
-                    
-                    <div class="alert-box">
-                        <p style="margin: 0;"><strong>{emoji} {'ATENÇÃO URGENTE:' if urgente else 'Atenção:'}</strong> {
-                        'Este endividamento vence HOJE. Providências imediatas são necessárias!' if dias == 0 else 
-                        'Este endividamento está VENCIDO. Ação imediata é necessária!' if dias < 0 else
-                        'Certifique-se de que todas as providências necessárias foram tomadas para o pagamento dentro do prazo.'
-                        }</p>
-                    </div>
-                    
-                    {'<p><strong>Observação:</strong> Esta é uma notificação urgente automaticamente gerada devido à proximidade do vencimento. Por favor, verifique e tome as devidas providências o mais rápido possível.</p>' if urgente else ''}
-                    
-                    <hr style="border: none; border-top: 1px solid #ddd; margin: 30px 0;">
-                    
-                    <div class="footer">
-                        <p>Este é um e-mail automático do Sistema de Gestão Agrícola. Não responda a este e-mail.</p>
-                        <p>Data de envio: {datetime.now().strftime('%d/%m/%Y às %H:%M')}</p>
-                    </div>
-                </div>
-=======
         <body style="font-family: Arial, sans-serif; line-height: 1.6; color: #333;">
             <div style="max-width: 600px; margin: 0 auto; padding: 20px;">
                 <h2 style="color: #d32f2f; border-bottom: 2px solid #d32f2f; padding-bottom: 10px;">
@@ -642,7 +571,6 @@
                     Este é um e-mail automático do Sistema de Gestão Agrícola. Não responda a este e-mail.
                     <br>Data de envio: {datetime.now().strftime('%d/%m/%Y às %H:%M')}
                 </p>
->>>>>>> 2ee1a984
             </div>
         </body>
         </html>
