# /src/utils/tasks.py
"""
Tarefas Celery complementares ao sistema de notificações
Usa a configuração centralizada de celery_config.py
"""
import os
import logging
import time
from datetime import datetime, timedelta
from typing import Dict, Any, Optional, Union, List

from src.celery_config import celery

logger = logging.getLogger(__name__)


@celery.task(
    name='tasks.send_notification_email',
    bind=True,
    max_retries=3,
    soft_time_limit=30,  # 30 segundos timeout suave
    time_limit=60        # 60 segundos timeout forçado
)
def send_notification_email(
    self, 
    email: Union[str, List[str]], 
    subject: str, 
    body: str, 
    html_body: Optional[str] = None
) -> bool:
    """
    Envia e-mail de notificação em segundo plano
    
    Args:
        email: Email ou lista de emails dos destinatários
        subject: Assunto do email
        body: Corpo do email em texto simples
        html_body: Corpo do email em HTML (opcional)
        
    Returns:
        Boolean indicando sucesso ou falha
    """
    try:
        from flask import current_app
        from src.utils.email_service import email_service
        
        start_time = time.time()
        destinatarios = [email] if isinstance(email, str) else email
        
        # Usar o serviço de email existente
        success = email_service.send_email(
            destinatarios=destinatarios,
            assunto=subject,
            corpo=html_body if html_body else body,
            html=bool(html_body)
        )
        
        duration = time.time() - start_time
        
        if success:
            logger.info(
                f"E-mail enviado para {len(destinatarios)} destinatário(s): "
                f"'{subject}' ({duration:.2f}s)"
            )
        else:
            logger.error(f"Falha ao enviar e-mail para {email}: '{subject}'")
            
            # Tenta novamente (retry) após um tempo
            if self.request.retries < self.max_retries:
                raise self.retry(
                    exc=Exception("Falha ao enviar email"), 
                    countdown=60 * (2 ** self.request.retries)
                )
            
        return success
        
    except Exception as e:
        logger.error(f"Erro ao enviar e-mail para {email}: {str(e)}", exc_info=True)
        
        # Tenta novamente (retry) se não for o último retry
        if self.request.retries < self.max_retries:
            raise self.retry(exc=e, countdown=60 * (2 ** self.request.retries))
            
        return False


@celery.task(
    name='tasks.process_document_upload',
    bind=True,
    max_retries=2,
    soft_time_limit=300,  # 5 minutos timeout suave
    time_limit=600        # 10 minutos timeout forçado
)
def process_document_upload(
    self, 
    document_id: int, 
    file_path: str, 
    metadata: Optional[Dict[str, Any]] = None
) -> Dict[str, Any]:
    """
    Processa upload de documento em segundo plano
    
    Args:
        document_id: ID do documento no banco de dados
        file_path: Caminho para o arquivo no sistema
        metadata: Metadados adicionais sobre o arquivo (opcional)
    
    Returns:
        Dicionário com resultado do processamento
    """
    try:
        from flask import current_app
        from src.models.db import db
        from src.models.documento import Documento
        
        start_time = time.time()
        logger.info(f"Processando documento {document_id}: {file_path}")
        
        # Verificar se o arquivo existe
        if not os.path.exists(file_path):
            error_msg = f"Arquivo não encontrado: {file_path}"
            logger.error(error_msg)
            
            # Atualizar o status do documento no banco de dados
            try:
                with current_app.app_context():
                    documento = Documento.query.get(document_id)
                    if documento:
                        documento.status_processamento = "erro"
                        documento.erro_processamento = error_msg
                        db.session.commit()
            except Exception as db_error:
                logger.error(f"Erro ao atualizar status do documento: {db_error}")
                
            return {
                "success": False,
                "error": error_msg,
                "document_id": document_id
            }
        
        # Verificar tamanho do arquivo
        file_size = os.path.getsize(file_path)
        if file_size > 50 * 1024 * 1024:  # 50MB
            error_msg = f"Arquivo muito grande: {file_size / (1024 * 1024):.2f} MB"
            logger.error(error_msg)
            
            # Atualizar o status do documento no banco de dados
            try:
                with current_app.app_context():
                    documento = Documento.query.get(document_id)
                    if documento:
                        documento.status_processamento = "erro"
                        documento.erro_processamento = error_msg
                        db.session.commit()
            except Exception as db_error:
                logger.error(f"Erro ao atualizar status do documento: {db_error}")
                
            return {
                "success": False,
                "error": error_msg,
                "document_id": document_id,
                "file_size_mb": file_size / (1024 * 1024)
            }
            
        # TODO: Implementar o processamento real do arquivo aqui
        # Exemplos: extração de texto, geração de thumbnail, verificação de vírus, etc.
        
        # Simulação de processamento bem-sucedido
        time.sleep(1)  # Simular algum processamento
        
        # Atualizar o status do documento no banco de dados
        try:
            with current_app.app_context():
                documento = Documento.query.get(document_id)
                if documento:
                    documento.status_processamento = "concluido"
                    documento.data_processamento = datetime.now()
                    if hasattr(documento, 'tamanho_arquivo'):
                        documento.tamanho_arquivo = file_size
                    db.session.commit()
        except Exception as db_error:
            logger.error(f"Erro ao atualizar status do documento: {db_error}")
        
        duration = time.time() - start_time
        logger.info(
            f"Documento {document_id} processado com sucesso em {duration:.2f}s. "
            f"Tamanho: {file_size / 1024:.2f} KB"
        )
        
        return {
            "success": True,
            "document_id": document_id,
            "file_size": file_size,
            "processing_time": duration,
            "timestamp": datetime.now().isoformat()
        }
        
    except Exception as e:
        logger.error(f"Erro ao processar documento {document_id}: {str(e)}", exc_info=True)
        
        # Tenta novamente (retry) se não for o último retry
        if self.request.retries < self.max_retries:
            raise self.retry(exc=e, countdown=60 * (2 ** self.request.retries))
        
        # Atualizar status para erro no banco de dados
        try:
            from flask import current_app
            from src.models.db import db
            from src.models.documento import Documento
            
            with current_app.app_context():
                documento = Documento.query.get(document_id)
                if documento:
                    documento.status_processamento = "erro"
                    documento.erro_processamento = str(e)
                    db.session.commit()
        except Exception as db_error:
            logger.error(f"Erro ao atualizar status do documento: {db_error}")
        
        return {
            "success": False,
            "error": str(e),
            "document_id": document_id,
            "timestamp": datetime.now().isoformat()
        }


@celery.task(
    name='tasks.test_celery',
    time_limit=30  # 30 segundos timeout máximo
)
def test_celery() -> Dict[str, Any]:
    """
    Tarefa de teste para verificar funcionamento do Celery
    
    Returns:
        Dicionário com informações de status e ambiente
    """
    try:
        import platform
        import sys
        
        memory_info = {}
        try:
            import psutil
            process = psutil.Process(os.getpid())
            memory_info = {
                "memory_used_mb": process.memory_info().rss / (1024 * 1024),
                "cpu_percent": process.cpu_percent(interval=0.1)
            }
        except ImportError:
            # psutil não está instalado
            pass
        
        return {
            "status": "ok",
            "message": "Celery está funcionando!",
            "timestamp": datetime.now().isoformat(),
            "timezone": os.environ.get('TZ', 'UTC'),
            "system_info": {
                "python_version": sys.version,
                "platform": platform.platform(),
                "hostname": platform.node()
            },
            "task_info": {
                "task_id": celery.current_task.request.id if celery.current_task else None,
                "worker": celery.current_task.request.hostname if celery.current_task else None
            },
            **memory_info
        }
    except Exception as e:
        logger.error(f"Erro ao executar tarefa de teste: {str(e)}", exc_info=True)
        return {
            "status": "error",
            "error": str(e),
            "timestamp": datetime.now().isoformat()
        }


@celery.task(
    name='tasks.limpar_notificacoes_antigas',
    bind=True,
    soft_time_limit=600,  # 10 minutos timeout suave
    time_limit=900,       # 15 minutos timeout forçado
    rate_limit='2/day'    # Máximo 2 execuções por dia
)
def limpar_notificacoes_antigas(self, dias: int = 90) -> Dict[str, Any]:
    """
    Limpa notificações antigas do sistema
    
    Args:
        dias: Idade em dias para considerar uma notificação como antiga
        
    Returns:
        Dicionário com resultados da limpeza
    """
    try:
        from flask import current_app
        from src.models.db import db
        from src.models.notificacao_endividamento import NotificacaoEndividamento, HistoricoNotificacao
        
        start_time = time.time()
        data_limite = datetime.now() - timedelta(days=dias)
        stats = {"notificacoes": 0, "historico": 0}
        
        with current_app.app_context():
            # 1. Limpar notificações antigas enviadas
            try:
                antigas = NotificacaoEndividamento.query.filter(
                    NotificacaoEndividamento.enviado == True,
                    NotificacaoEndividamento.data_envio < data_limite,
                    NotificacaoEndividamento.tipo_notificacao != 'config'  # Manter configurações
                ).all()
                
                for notif in antigas:
                    db.session.delete(notif)
                
                stats["notificacoes"] = len(antigas)
                db.session.commit()
            except Exception as e:
                logger.error(f"Erro ao limpar notificações: {str(e)}")
                db.session.rollback()
            
            # 2. Limpar histórico de notificações antigas
            try:
                historicos = HistoricoNotificacao.query.filter(
                    HistoricoNotificacao.data_envio < data_limite
                ).all()
                
                for hist in historicos:
                    db.session.delete(hist)
                
                stats["historico"] = len(historicos)
                db.session.commit()
            except Exception as e:
                logger.error(f"Erro ao limpar histórico de notificações: {str(e)}")
                db.session.rollback()
        
        total_removido = stats["notificacoes"] + stats["historico"]
        duration = time.time() - start_time
        
        logger.info(
            f"Limpeza concluída em {duration:.2f}s: "
            f"{total_removido} registros removidos "
            f"({stats['notificacoes']} notificações, {stats['historico']} histórico)"
        )
        
        return {
            "status": "success",
            "removidos": {
                "notificacoes": stats["notificacoes"],
                "historico": stats["historico"],
                "total": total_removido
            },
            "dias_limite": dias,
            "data_limite": data_limite.isoformat(),
            "duracao_segundos": duration,
            "timestamp": datetime.now().isoformat()
        }
        
    except Exception as e:
        logger.error(f"Erro ao limpar notificações antigas: {str(e)}", exc_info=True)
        return {
            "status": "error",
            "error": str(e),
            "timestamp": datetime.now().isoformat()
        }


@celery.task(
    name='tasks.enviar_relatorio_diario',
    bind=True,
    soft_time_limit=120
)
def enviar_relatorio_diario(self, destinatarios: List[str]) -> Dict[str, Any]:
    """
    Gera e envia um relatório diário por email
    
    Args:
        destinatarios: Lista de emails para receber o relatório
        
    Returns:
        Dicionário com resultado do envio
    """
    try:
        from flask import current_app
        from src.models.documento import Documento
        from src.models.endividamento import Endividamento
        from src.utils.email_service import email_service
        
        start_time = time.time()
        hoje = datetime.now().date()
        
        with current_app.app_context():
            # Buscar documentos vencendo hoje
            documentos_hoje = Documento.query.filter(
                Documento.data_vencimento == hoje
            ).all()
            
            # Buscar documentos vencendo nos próximos 7 dias
            documentos_7dias = Documento.query.filter(
                Documento.data_vencimento > hoje,
                Documento.data_vencimento <= hoje + timedelta(days=7)
            ).all()
            
            # Buscar endividamentos vencendo hoje
            endividamentos_hoje = Endividamento.query.filter(
                Endividamento.data_vencimento_final == hoje
            ).all()
            
            # Buscar endividamentos vencendo nos próximos 7 dias
            endividamentos_7dias = Endividamento.query.filter(
                Endividamento.data_vencimento_final > hoje,
                Endividamento.data_vencimento_final <= hoje + timedelta(days=7)
            ).all()
            
            # Construir relatório HTML
            html_body = f"""
            <!DOCTYPE html>
            <html>
            <head>
                <meta charset="UTF-8">
                <style>
                    body {{ font-family: Arial, sans-serif; line-height: 1.6; color: #333; }}
                    .container {{ max-width: 800px; margin: 0 auto; padding: 20px; }}
                    .header {{ background-color: #f8f9fa; padding: 15px; text-align: center; }}
                    h2 {{ color: #0056b3; }}
                    table {{ border-collapse: collapse; width: 100%; margin-bottom: 20px; }}
                    th, td {{ border: 1px solid #ddd; padding: 8px; text-align: left; }}
                    th {{ background-color: #f2f2f2; }}
                    .alert {{ color: #721c24; background-color: #f8d7da; padding: 10px; border-radius: 4px; }}
                    .warning {{ color: #856404; background-color: #fff3cd; padding: 10px; border-radius: 4px; }}
                    .footer {{ font-size: 12px; color: #6c757d; text-align: center; margin-top: 30px; }}
                </style>
            </head>
            <body>
                <div class="container">
                    <div class="header">
                        <h1>Relatório Diário - Sistema de Gestão Agrícola</h1>
                        <p>Data: {hoje.strftime('%d/%m/%Y')}</p>
                    </div>
                    
                    <h2>Resumo</h2>
                    <p>Este relatório apresenta os vencimentos do dia e da próxima semana.</p>
                    
                    <div class="alert">
                        <strong>Vencendo Hoje:</strong> {len(documentos_hoje)} documento(s) e {len(endividamentos_hoje)} endividamento(s)
                    </div>
                    
                    <div class="warning">
                        <strong>Vencendo nos próximos 7 dias:</strong> {len(documentos_7dias)} documento(s) e {len(endividamentos_7dias)} endividamento(s)
                    </div>
                    
                    <h2>Documentos Vencendo Hoje</h2>
                    <table>
                        <tr>
                            <th>Nome</th>
                            <th>Tipo</th>
                            <th>Data Vencimento</th>
                        </tr>
                        {"".join(f"<tr><td>{doc.nome}</td><td>{doc.tipo.value if hasattr(doc.tipo, 'value') else doc.tipo}</td><td>{doc.data_vencimento.strftime('%d/%m/%Y')}</td></tr>" for doc in documentos_hoje) if documentos_hoje else "<tr><td colspan='3'>Nenhum documento vencendo hoje</td></tr>"}
                    </table>
                    
                    <h2>Endividamentos Vencendo Hoje</h2>
                    <table>
                        <tr>
                            <th>Banco</th>
                            <th>Proposta</th>
                            <th>Valor</th>
                            <th>Data Vencimento</th>
                        </tr>
                        {"".join(f"<tr><td>{e.banco}</td><td>{e.numero_proposta}</td><td>R$ {e.valor_operacao:,.2f}</td><td>{e.data_vencimento_final.strftime('%d/%m/%Y')}</td></tr>" for e in endividamentos_hoje) if endividamentos_hoje else "<tr><td colspan='4'>Nenhum endividamento vencendo hoje</td></tr>"}
                    </table>
                    
                    <h2>Próximos Vencimentos (7 dias)</h2>
                    <p><strong>Documentos:</strong> {len(documentos_7dias)}</p>
                    <p><strong>Endividamentos:</strong> {len(endividamentos_7dias)}</p>
                    
                    <div class="footer">
                        <p>Este é um email automático do Sistema de Gestão Agrícola.</p>
                        <p>© {hoje.year} - Não responda a esta mensagem.</p>
                    </div>
                </div>
            </body>
            </html>
            """
            
            # Enviar email
            assunto = f"Relatório Diário - Vencimentos - {hoje.strftime('%d/%m/%Y')}"
            success = email_service.send_email(
                destinatarios=destinatarios,
                assunto=assunto,
                corpo=html_body,
                html=True
            )
            
            duration = time.time() - start_time
            
            if success:
                logger.info(
                    f"Relatório diário enviado com sucesso para {len(destinatarios)} "
                    f"destinatário(s) em {duration:.2f}s"
                )
            else:
                logger.error(f"Falha ao enviar relatório diário")
                
            return {
                "status": "success" if success else "error",
                "enviado": success,
                "destinatarios": len(destinatarios),
                "itens": {
                    "documentos_hoje": len(documentos_hoje),
                    "documentos_7dias": len(documentos_7dias),
                    "endividamentos_hoje": len(endividamentos_hoje),
                    "endividamentos_7dias": len(endividamentos_7dias)
                },
                "timestamp": datetime.now().isoformat(),
                "duracao_segundos": duration
            }
            
    except Exception as e:
        logger.error(f"Erro ao enviar relatório diário: {str(e)}", exc_info=True)
        return {
            "status": "error",
            "error": str(e),
            "timestamp": datetime.now().isoformat()
        }


<<<<<<< HEAD
# Função auxiliar para importação no main.py
def make_celery(app):
    """
    Compatibilidade com o código existente.
    Retorna a instância do Celery já configurada.
    
    Args:
        app: Aplicação Flask
        
    Returns:
        Instância Celery configurada
    """
    from src.celery_config import celery
    
    # Atualizar contexto se necessário
    class ContextTask(celery.Task):
        abstract = True
        
=======
# Para integração com Flask, use make_celery(app) no seu main.py (não afeta uso standalone do celery)


def make_celery(app):
    """Integra Celery com contexto Flask se necessário."""
    celery.conf.update(
        result_backend=app.config.get("CELERY_RESULT_BACKEND", CELERY_RESULT_BACKEND),
        broker_url=app.config.get("CELERY_BROKER_URL", CELERY_BROKER_URL),
    )


    class ContextTask(celery.Task):

>>>>>>> 2ee1a984
        def __call__(self, *args, **kwargs):
            with app.app_context():
                return self.run(*args, **kwargs)
    
    celery.Task = ContextTask
    celery.conf.update(app.config)
    
    logger.info("Celery configurado com contexto Flask")
    
    return celery<|MERGE_RESOLUTION|>--- conflicted
+++ resolved
@@ -225,328 +225,6 @@
         }
 
 
-@celery.task(
-    name='tasks.test_celery',
-    time_limit=30  # 30 segundos timeout máximo
-)
-def test_celery() -> Dict[str, Any]:
-    """
-    Tarefa de teste para verificar funcionamento do Celery
-    
-    Returns:
-        Dicionário com informações de status e ambiente
-    """
-    try:
-        import platform
-        import sys
-        
-        memory_info = {}
-        try:
-            import psutil
-            process = psutil.Process(os.getpid())
-            memory_info = {
-                "memory_used_mb": process.memory_info().rss / (1024 * 1024),
-                "cpu_percent": process.cpu_percent(interval=0.1)
-            }
-        except ImportError:
-            # psutil não está instalado
-            pass
-        
-        return {
-            "status": "ok",
-            "message": "Celery está funcionando!",
-            "timestamp": datetime.now().isoformat(),
-            "timezone": os.environ.get('TZ', 'UTC'),
-            "system_info": {
-                "python_version": sys.version,
-                "platform": platform.platform(),
-                "hostname": platform.node()
-            },
-            "task_info": {
-                "task_id": celery.current_task.request.id if celery.current_task else None,
-                "worker": celery.current_task.request.hostname if celery.current_task else None
-            },
-            **memory_info
-        }
-    except Exception as e:
-        logger.error(f"Erro ao executar tarefa de teste: {str(e)}", exc_info=True)
-        return {
-            "status": "error",
-            "error": str(e),
-            "timestamp": datetime.now().isoformat()
-        }
-
-
-@celery.task(
-    name='tasks.limpar_notificacoes_antigas',
-    bind=True,
-    soft_time_limit=600,  # 10 minutos timeout suave
-    time_limit=900,       # 15 minutos timeout forçado
-    rate_limit='2/day'    # Máximo 2 execuções por dia
-)
-def limpar_notificacoes_antigas(self, dias: int = 90) -> Dict[str, Any]:
-    """
-    Limpa notificações antigas do sistema
-    
-    Args:
-        dias: Idade em dias para considerar uma notificação como antiga
-        
-    Returns:
-        Dicionário com resultados da limpeza
-    """
-    try:
-        from flask import current_app
-        from src.models.db import db
-        from src.models.notificacao_endividamento import NotificacaoEndividamento, HistoricoNotificacao
-        
-        start_time = time.time()
-        data_limite = datetime.now() - timedelta(days=dias)
-        stats = {"notificacoes": 0, "historico": 0}
-        
-        with current_app.app_context():
-            # 1. Limpar notificações antigas enviadas
-            try:
-                antigas = NotificacaoEndividamento.query.filter(
-                    NotificacaoEndividamento.enviado == True,
-                    NotificacaoEndividamento.data_envio < data_limite,
-                    NotificacaoEndividamento.tipo_notificacao != 'config'  # Manter configurações
-                ).all()
-                
-                for notif in antigas:
-                    db.session.delete(notif)
-                
-                stats["notificacoes"] = len(antigas)
-                db.session.commit()
-            except Exception as e:
-                logger.error(f"Erro ao limpar notificações: {str(e)}")
-                db.session.rollback()
-            
-            # 2. Limpar histórico de notificações antigas
-            try:
-                historicos = HistoricoNotificacao.query.filter(
-                    HistoricoNotificacao.data_envio < data_limite
-                ).all()
-                
-                for hist in historicos:
-                    db.session.delete(hist)
-                
-                stats["historico"] = len(historicos)
-                db.session.commit()
-            except Exception as e:
-                logger.error(f"Erro ao limpar histórico de notificações: {str(e)}")
-                db.session.rollback()
-        
-        total_removido = stats["notificacoes"] + stats["historico"]
-        duration = time.time() - start_time
-        
-        logger.info(
-            f"Limpeza concluída em {duration:.2f}s: "
-            f"{total_removido} registros removidos "
-            f"({stats['notificacoes']} notificações, {stats['historico']} histórico)"
-        )
-        
-        return {
-            "status": "success",
-            "removidos": {
-                "notificacoes": stats["notificacoes"],
-                "historico": stats["historico"],
-                "total": total_removido
-            },
-            "dias_limite": dias,
-            "data_limite": data_limite.isoformat(),
-            "duracao_segundos": duration,
-            "timestamp": datetime.now().isoformat()
-        }
-        
-    except Exception as e:
-        logger.error(f"Erro ao limpar notificações antigas: {str(e)}", exc_info=True)
-        return {
-            "status": "error",
-            "error": str(e),
-            "timestamp": datetime.now().isoformat()
-        }
-
-
-@celery.task(
-    name='tasks.enviar_relatorio_diario',
-    bind=True,
-    soft_time_limit=120
-)
-def enviar_relatorio_diario(self, destinatarios: List[str]) -> Dict[str, Any]:
-    """
-    Gera e envia um relatório diário por email
-    
-    Args:
-        destinatarios: Lista de emails para receber o relatório
-        
-    Returns:
-        Dicionário com resultado do envio
-    """
-    try:
-        from flask import current_app
-        from src.models.documento import Documento
-        from src.models.endividamento import Endividamento
-        from src.utils.email_service import email_service
-        
-        start_time = time.time()
-        hoje = datetime.now().date()
-        
-        with current_app.app_context():
-            # Buscar documentos vencendo hoje
-            documentos_hoje = Documento.query.filter(
-                Documento.data_vencimento == hoje
-            ).all()
-            
-            # Buscar documentos vencendo nos próximos 7 dias
-            documentos_7dias = Documento.query.filter(
-                Documento.data_vencimento > hoje,
-                Documento.data_vencimento <= hoje + timedelta(days=7)
-            ).all()
-            
-            # Buscar endividamentos vencendo hoje
-            endividamentos_hoje = Endividamento.query.filter(
-                Endividamento.data_vencimento_final == hoje
-            ).all()
-            
-            # Buscar endividamentos vencendo nos próximos 7 dias
-            endividamentos_7dias = Endividamento.query.filter(
-                Endividamento.data_vencimento_final > hoje,
-                Endividamento.data_vencimento_final <= hoje + timedelta(days=7)
-            ).all()
-            
-            # Construir relatório HTML
-            html_body = f"""
-            <!DOCTYPE html>
-            <html>
-            <head>
-                <meta charset="UTF-8">
-                <style>
-                    body {{ font-family: Arial, sans-serif; line-height: 1.6; color: #333; }}
-                    .container {{ max-width: 800px; margin: 0 auto; padding: 20px; }}
-                    .header {{ background-color: #f8f9fa; padding: 15px; text-align: center; }}
-                    h2 {{ color: #0056b3; }}
-                    table {{ border-collapse: collapse; width: 100%; margin-bottom: 20px; }}
-                    th, td {{ border: 1px solid #ddd; padding: 8px; text-align: left; }}
-                    th {{ background-color: #f2f2f2; }}
-                    .alert {{ color: #721c24; background-color: #f8d7da; padding: 10px; border-radius: 4px; }}
-                    .warning {{ color: #856404; background-color: #fff3cd; padding: 10px; border-radius: 4px; }}
-                    .footer {{ font-size: 12px; color: #6c757d; text-align: center; margin-top: 30px; }}
-                </style>
-            </head>
-            <body>
-                <div class="container">
-                    <div class="header">
-                        <h1>Relatório Diário - Sistema de Gestão Agrícola</h1>
-                        <p>Data: {hoje.strftime('%d/%m/%Y')}</p>
-                    </div>
-                    
-                    <h2>Resumo</h2>
-                    <p>Este relatório apresenta os vencimentos do dia e da próxima semana.</p>
-                    
-                    <div class="alert">
-                        <strong>Vencendo Hoje:</strong> {len(documentos_hoje)} documento(s) e {len(endividamentos_hoje)} endividamento(s)
-                    </div>
-                    
-                    <div class="warning">
-                        <strong>Vencendo nos próximos 7 dias:</strong> {len(documentos_7dias)} documento(s) e {len(endividamentos_7dias)} endividamento(s)
-                    </div>
-                    
-                    <h2>Documentos Vencendo Hoje</h2>
-                    <table>
-                        <tr>
-                            <th>Nome</th>
-                            <th>Tipo</th>
-                            <th>Data Vencimento</th>
-                        </tr>
-                        {"".join(f"<tr><td>{doc.nome}</td><td>{doc.tipo.value if hasattr(doc.tipo, 'value') else doc.tipo}</td><td>{doc.data_vencimento.strftime('%d/%m/%Y')}</td></tr>" for doc in documentos_hoje) if documentos_hoje else "<tr><td colspan='3'>Nenhum documento vencendo hoje</td></tr>"}
-                    </table>
-                    
-                    <h2>Endividamentos Vencendo Hoje</h2>
-                    <table>
-                        <tr>
-                            <th>Banco</th>
-                            <th>Proposta</th>
-                            <th>Valor</th>
-                            <th>Data Vencimento</th>
-                        </tr>
-                        {"".join(f"<tr><td>{e.banco}</td><td>{e.numero_proposta}</td><td>R$ {e.valor_operacao:,.2f}</td><td>{e.data_vencimento_final.strftime('%d/%m/%Y')}</td></tr>" for e in endividamentos_hoje) if endividamentos_hoje else "<tr><td colspan='4'>Nenhum endividamento vencendo hoje</td></tr>"}
-                    </table>
-                    
-                    <h2>Próximos Vencimentos (7 dias)</h2>
-                    <p><strong>Documentos:</strong> {len(documentos_7dias)}</p>
-                    <p><strong>Endividamentos:</strong> {len(endividamentos_7dias)}</p>
-                    
-                    <div class="footer">
-                        <p>Este é um email automático do Sistema de Gestão Agrícola.</p>
-                        <p>© {hoje.year} - Não responda a esta mensagem.</p>
-                    </div>
-                </div>
-            </body>
-            </html>
-            """
-            
-            # Enviar email
-            assunto = f"Relatório Diário - Vencimentos - {hoje.strftime('%d/%m/%Y')}"
-            success = email_service.send_email(
-                destinatarios=destinatarios,
-                assunto=assunto,
-                corpo=html_body,
-                html=True
-            )
-            
-            duration = time.time() - start_time
-            
-            if success:
-                logger.info(
-                    f"Relatório diário enviado com sucesso para {len(destinatarios)} "
-                    f"destinatário(s) em {duration:.2f}s"
-                )
-            else:
-                logger.error(f"Falha ao enviar relatório diário")
-                
-            return {
-                "status": "success" if success else "error",
-                "enviado": success,
-                "destinatarios": len(destinatarios),
-                "itens": {
-                    "documentos_hoje": len(documentos_hoje),
-                    "documentos_7dias": len(documentos_7dias),
-                    "endividamentos_hoje": len(endividamentos_hoje),
-                    "endividamentos_7dias": len(endividamentos_7dias)
-                },
-                "timestamp": datetime.now().isoformat(),
-                "duracao_segundos": duration
-            }
-            
-    except Exception as e:
-        logger.error(f"Erro ao enviar relatório diário: {str(e)}", exc_info=True)
-        return {
-            "status": "error",
-            "error": str(e),
-            "timestamp": datetime.now().isoformat()
-        }
-
-
-<<<<<<< HEAD
-# Função auxiliar para importação no main.py
-def make_celery(app):
-    """
-    Compatibilidade com o código existente.
-    Retorna a instância do Celery já configurada.
-    
-    Args:
-        app: Aplicação Flask
-        
-    Returns:
-        Instância Celery configurada
-    """
-    from src.celery_config import celery
-    
-    # Atualizar contexto se necessário
-    class ContextTask(celery.Task):
-        abstract = True
-        
-=======
 # Para integração com Flask, use make_celery(app) no seu main.py (não afeta uso standalone do celery)
 
 
@@ -560,14 +238,9 @@
 
     class ContextTask(celery.Task):
 
->>>>>>> 2ee1a984
         def __call__(self, *args, **kwargs):
             with app.app_context():
                 return self.run(*args, **kwargs)
     
     celery.Task = ContextTask
-    celery.conf.update(app.config)
-    
-    logger.info("Celery configurado com contexto Flask")
-    
     return celery