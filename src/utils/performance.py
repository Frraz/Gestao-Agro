--- conflicted
+++ resolved
@@ -198,7 +198,6 @@
         except Exception as e:
             logger.error(f"Erro ao criar índices: {e}")
             db.session.rollback()
-<<<<<<< HEAD
             return {"created": 0, "existing": 0, "failed": 0, "error": str(e)}
             
     @staticmethod
@@ -275,27 +274,11 @@
             return {"error": str(e)}
 
 
-def rate_limit(max_requests: int = 100, window: int = 3600) -> Callable:
-    """
-    Decorator para aplicar limites de taxa de requisições
-    
-    Args:
-        max_requests: Máximo de requisições permitidas no período
-        window: Janela de tempo em segundos
-        
-    Returns:
-        Função decorada com limitação de taxa
-    """
-    def decorator(f: F) -> F:
-=======
-
-
 def rate_limit(max_requests=100, window=3600):
     """Decorator para rate limiting"""
 
 
     def decorator(f):
->>>>>>> 2ee1a984
         @wraps(f)
         def wrapper(*args: Any, **kwargs: Any) -> Any:
             client_ip = request.environ.get("HTTP_X_FORWARDED_FOR", request.remote_addr)
@@ -818,20 +801,8 @@
 
 
 class PerformanceMiddleware:
-<<<<<<< HEAD
-    """Middleware para monitoramento de performance das requisições"""
-    
-    def __init__(self, app: Any):
-        """
-        Inicializa o middleware
-        
-        Args:
-            app: Aplicação Flask
-        """
-=======
 
     def __init__(self, app):
->>>>>>> 2ee1a984
         self.app = app
         self.init_app(app)
 
@@ -861,7 +832,6 @@
         """
         if hasattr(request, "start_time"):
             duration = time.time() - request.start_time
-<<<<<<< HEAD
             
             # Registrar métricas para requisições lentas
             if duration > 1.0:
@@ -894,53 +864,4 @@
                     metrics["max_time"] = max(metrics["max_time"], duration)
                     metrics["avg_time"] = metrics["total_time"] / metrics["count"]
         
-        return response
-
-
-# Registra um handler para monitorar consultas SQL lentas
-@event.listens_for(Engine, "before_cursor_execute")
-def before_cursor_execute(
-    conn, cursor, statement, parameters, context, executemany
-) -> None:
-    """Registra o início da execução de uma consulta SQL"""
-    conn.info.setdefault("query_start_time", []).append(time.time())
-
-
-@event.listens_for(Engine, "after_cursor_execute")
-def after_cursor_execute(
-    conn, cursor, statement, parameters, context, executemany
-) -> None:
-    """Monitora consultas SQL lentas"""
-    global performance_metrics
-    
-    total = time.time() - conn.info["query_start_time"].pop(-1)
-    
-    # Registrar consultas lentas
-    if total > 0.1:  # 100ms
-        # Simplificar a consulta para o log
-        clean_stmt = " ".join(statement.split())
-        if len(clean_stmt) > 100:
-            clean_stmt = clean_stmt[:97] + "..."
-            
-        logger.warning(f"Consulta SQL lenta: {clean_stmt} - {total:.3f}s")
-        
-        # Registrar métricas
-        if "queries_lentas" not in performance_metrics:
-            performance_metrics["queries_lentas"] = []
-            
-        performance_metrics["queries_lentas"].append({
-            "query": clean_stmt,
-            "duration": total,
-            "timestamp": datetime.now().isoformat()
-        })
-        
-        # Manter apenas as últimas 100 consultas lentas
-        if len(performance_metrics["queries_lentas"]) > 100:
-            performance_metrics["queries_lentas"].pop(0)
-=======
-            if duration > 2.0:
-                current_app.logger.warning(
-                    f"Requisição lenta: {request.method} {request.path} - {duration:.2f}s"
-                )
-        return response
->>>>>>> 2ee1a984
+        return response