# /src/utils/notificacao_documentos_service.py

"""
Serviço de Notificações para Documentos
Gerencia o processamento e envio de notificações automáticas para documentos próximos do vencimento
"""
import datetime
import logging
import json
from typing import List, Dict, Set, Any, Optional, Union, Tuple
from collections import defaultdict
from sqlalchemy import and_, or_

from src.models.db import db
from src.models.documento import Documento
from src.utils.email_service import email_service, formatar_email_notificacao, enviar_notificacao_lote

logger = logging.getLogger(__name__)


class NotificacaoDocumentoService:
    """
    Serviço para gerenciar notificações automáticas de vencimento de documentos.
    """

    # Prazos padrão de notificação em dias
    PRAZOS_PADRAO = [90, 60, 30, 15, 7, 3, 1]
    
    # Prazos específicos por tipo de documento
    PRAZOS_POR_TIPO = {
        'licenca': [180, 120, 90, 60, 30, 15, 7],
        'ambiental': [180, 120, 90, 60, 30, 15, 7],
        'contrato': [90, 60, 30, 15, 7],
        'certidao': [60, 30, 15, 7, 3],
        'gta': [30, 15, 7, 3, 1],
    }

    def __init__(self):
        self.email_service = email_service
        self._notificacoes_enviadas_hoje = defaultdict(set)
        self._documentos_cache = {}
        
    def verificar_e_enviar_notificacoes(self) -> int:
        """
        Verifica todos os documentos com prazos de notificação e envia e-mails quando necessário.
        
        Returns:
            Número total de notificações enviadas.
        """
        hoje = datetime.date.today()
        total_enviadas = 0
        emails_para_enviar = []

        try:
            # Buscar documentos relevantes - tanto os que estão próximos de vencer
            # quanto os já vencidos (para notificações de atraso)
            documentos = self._buscar_documentos_relevantes(hoje)

            logger.info(f"Verificando {len(documentos)} documentos para notificações")
            
            for documento in documentos:
                # Calcula dias restantes para o vencimento (pode ser negativo para vencidos)
                dias_restantes = (documento.data_vencimento - hoje).days

                # Determina os prazos de notificação para este documento
                prazos = self._obter_prazos_notificacao(documento)

                # Verifica se deve enviar notificação hoje
                if self._deve_notificar(documento, dias_restantes, prazos, hoje):
                    # Prepara email para envio em lote
                    email_data = self._preparar_notificacao(documento, dias_restantes)
                    if email_data:
                        emails_para_enviar.append(email_data)
                        # Registramos que este documento foi processado hoje
                        chave_notificacao = f"{documento.id}_{dias_restantes}"
                        self._notificacoes_enviadas_hoje[hoje].add(chave_notificacao)
                        total_enviadas += 1

            # Envia emails em lote para melhor performance
            if emails_para_enviar:
                stats = enviar_notificacao_lote(emails_para_enviar)
                logger.info(f"Resultado do envio em lote: {stats}")

            logger.info(f"Total de notificações de documentos enviadas: {total_enviadas}")
            return total_enviadas

        except Exception as e:
            logger.error(f"Erro ao processar notificações de documentos: {str(e)}", exc_info=True)
            return 0

    def _buscar_documentos_relevantes(self, hoje: datetime.date) -> List[Documento]:
        """Busca documentos que podem precisar de notificação hoje"""
        try:
            # Construir janela de tempo - desde documentos vencidos até os que vencem 
            # dentro do prazo máximo de notificação (tipicamente 180 dias)
            prazo_maximo = max(self.PRAZOS_PADRAO + 
                              [prazo for prazos in self.PRAZOS_POR_TIPO.values() for prazo in prazos])
            
            data_limite = hoje + datetime.timedelta(days=prazo_maximo)
            
            # Otimização: buscar apenas documentos que vencem até a data limite
            # ou que já venceram (para notificações de atraso)
            documentos = Documento.query.filter(
                Documento.data_vencimento.isnot(None),
                or_(
                    # Documentos próximos de vencer
                    and_(
                        Documento.data_vencimento >= hoje,
                        Documento.data_vencimento <= data_limite
                    ),
                    # Documentos vencidos há no máximo 30 dias (para notificações de atraso)
                    and_(
                        Documento.data_vencimento < hoje,
                        Documento.data_vencimento >= hoje - datetime.timedelta(days=30)
                    )
                )
            ).all()
            
            return documentos
            
        except Exception as e:
            logger.error(f"Erro ao buscar documentos: {str(e)}", exc_info=True)
            return []

    def _deve_notificar(self, documento: Documento, dias_restantes: int, prazos: List[int], hoje: datetime.date) -> bool:
        """Verifica se o documento deve ser notificado hoje"""
        # Para documentos vencidos (dias negativos), convertemos para categoria 0
        dias_categoria = max(0, dias_restantes)
        
        # Caso específico para vencido (dias_restantes < 0)
        if dias_restantes < 0:
            # Notificação de atraso:
            # - No primeiro dia de atraso (dias_restantes == -1)
            # - A cada 7 dias de atraso (-7, -14, -21, -28...)
            return dias_restantes == -1 or (dias_restantes < 0 and dias_restantes % 7 == 0)
        
        # Para documentos que vão vencer, verificar se o dia está nos prazos
        if dias_restantes in prazos:
            # Evita enviar múltiplas notificações para o mesmo documento no mesmo dia
            chave_notificacao = f"{documento.id}_{dias_restantes}"
            return chave_notificacao not in self._notificacoes_enviadas_hoje[hoje]
            
        return False

    def _obter_prazos_notificacao(self, documento: Documento) -> List[int]:
        """Obtém os prazos de notificação para um documento"""
        # Primeiro tenta obter prazos específicos do documento
        if hasattr(documento, 'prazos_notificacao') and documento.prazos_notificacao:
            if isinstance(documento.prazos_notificacao, str):
                try:
                    return json.loads(documento.prazos_notificacao)
<<<<<<< HEAD
                except json.JSONDecodeError:
                    logger.warning(f"Formato inválido em prazos_notificacao do documento {documento.id}")
=======
                except (json.JSONDecodeError, TypeError):
                    pass
>>>>>>> 2ee1a984
            elif isinstance(documento.prazos_notificacao, list):
                return documento.prazos_notificacao

        # Se não houver prazos específicos, usa os padrões baseados no tipo
        if hasattr(documento, 'tipo') and documento.tipo:
            tipo_value = documento.tipo.value if hasattr(documento.tipo, 'value') else str(documento.tipo)
<<<<<<< HEAD
            tipo_value = tipo_value.lower()
            
            # Verificar cada tipo conhecido
            for tipo_chave, prazos in self.PRAZOS_POR_TIPO.items():
                if tipo_chave in tipo_value:
                    return prazos
        
=======

            # Prazos específicos por tipo de documento
            if 'licença' in tipo_value.lower() or 'ambiental' in tipo_value.lower():
                return [180, 120, 90, 60, 30, 15, 7]  # Licenças precisam mais antecedência
            elif 'contrato' in tipo_value.lower():
                return [90, 60, 30, 15, 7]
            elif 'certidão' in tipo_value.lower():
                return [60, 30, 15, 7, 3]

>>>>>>> 2ee1a984
        # Retorna prazos padrão
        return self.PRAZOS_PADRAO

    def _preparar_notificacao(self, documento: Documento, dias_restantes: int) -> Optional[Dict]:
        """
        Prepara os dados para uma notificação de documento
        
        Returns:
            Dicionário com dados do email ou None se não for possível enviar
        """
        try:
            # Determina destinatários
            destinatarios = self._obter_destinatarios(documento)

            if not destinatarios:
                logger.warning(f"Documento {documento.id} sem destinatário para notificação")
                return None

            # Obtém nome do responsável
            responsavel_nome = self._obter_nome_responsavel(documento)

            # Link para visualização do documento
            link_documento = getattr(documento, 'link_visualizacao', None) or f"/documento/{documento.id}"

            # Monta a notificação
            assunto, corpo_html = formatar_email_notificacao(
                documento,
                dias_restantes,
                responsavel=responsavel_nome,
                link_documento=link_documento,
            )
<<<<<<< HEAD
            
            # Registrar o envio no histórico (sem importar o modelo)
            self._registrar_envio_simples(documento, destinatarios, dias_restantes)
            
            # Retorna dados para envio
            return {
                "destinatarios": destinatarios,
                "assunto": assunto,
                "corpo": corpo_html,
                "html": True,
                "meta": {
                    "documento_id": documento.id,
                    "dias_restantes": dias_restantes,
                    "nome_documento": documento.nome if hasattr(documento, "nome") else "Documento"
                }
            }
=======

            enviado = self.email_service.send_email(
                destinatarios, assunto, corpo_html, html=True
            )

            if enviado:
                logger.info(
                    f"Notificação enviada - Documento: {documento.id} ({documento.nome}), "
                    f"Dias restantes: {dias_restantes}, Destinatários: {destinatarios}"
                )

                # Registrar o envio (se houver modelo de histórico)
                self._registrar_envio(documento, destinatarios, dias_restantes)
            else:
                logger.error(
                    f"Falha ao enviar notificação - Documento: {documento.id}, "
                    f"Destinatários: {destinatarios}"
                )

            return enviado
>>>>>>> 2ee1a984

        except Exception as e:
            logger.error(
                f"Erro ao preparar notificação para documento {documento.id}: {str(e)}",
                exc_info=True
            )
            return None

    def _obter_destinatarios(self, documento: Documento) -> List[str]:
        """Obtém lista de e-mails para notificação"""
        destinatarios = []

        # Tenta obter do responsável
        responsavel = getattr(documento, "responsavel", None)
        if responsavel and getattr(responsavel, "email", None):
            destinatarios.append(responsavel.email)

        # Tenta obter de emails_notificacao
        if hasattr(documento, "emails_notificacao") and documento.emails_notificacao:
            if isinstance(documento.emails_notificacao, str):
                try:
                    emails = json.loads(documento.emails_notificacao)
                    if isinstance(emails, list):
                        destinatarios.extend(emails)
<<<<<<< HEAD
                except json.JSONDecodeError:
=======
                except (json.JSONDecodeError, TypeError):
>>>>>>> 2ee1a984
                    # Se não for JSON, tenta split por vírgula
                    destinatarios.extend([e.strip() for e in documento.emails_notificacao.split(',')])
            elif isinstance(documento.emails_notificacao, list):
                destinatarios.extend(documento.emails_notificacao)
<<<<<<< HEAD
        
        # Adicionar emails dos usuários associados à entidade
        # (depende da estrutura do modelo)
        if hasattr(documento, "entidade_emails") and callable(getattr(documento, "entidade_emails", None)):
            entidade_emails = documento.entidade_emails()
            if entidade_emails:
                destinatarios.extend(entidade_emails)
        
=======

>>>>>>> 2ee1a984
        # Remove duplicatas e emails vazios
        destinatarios = list(set(e for e in destinatarios if e and '@' in e))

        return destinatarios

    def _obter_nome_responsavel(self, documento: Documento) -> str:
        """Obtém o nome do responsável pelo documento"""
        responsavel = getattr(documento, "responsavel", None)
        if responsavel:
            return getattr(responsavel, "nome", None) or getattr(responsavel, "email", "Responsável")
        return "Responsável"

    def _registrar_envio_simples(self, documento: Documento, destinatarios: List[str], dias_restantes: int) -> None:
        """
        Registra o envio da notificação apenas no log 
        (implementação simplificada sem depender de modelo externo)
        """
        try:
            logger.info(
                f"Notificação enviada - Documento: {documento.id} ({getattr(documento, 'nome', 'N/A')}), "
                f"Dias restantes: {dias_restantes}, Destinatários: {len(destinatarios)}"
            )
            
            # Lógica adicional de registro pode ser implementada aqui
            # sem depender de modelos externos
            
        except Exception as e:
            logger.error(f"Erro ao registrar envio de notificação: {e}")

    def configurar_prazos_documento(self, documento_id: int, prazos: List[int]) -> bool:
        """
        Configura prazos customizados para um documento
        
        Args:
            documento_id: ID do documento
            prazos: Lista de prazos em dias
            
        Returns:
            Sucesso da operação
        """
        try:
            # Validar prazos
            prazos = [int(p) for p in prazos if int(p) >= 0]
            if not prazos:
                logger.error(f"Lista de prazos vazia ou inválida para documento {documento_id}")
                return False
                
            documento = Documento.query.get(documento_id)
            if documento:
                # Salvar como JSON se o campo existir
                if hasattr(documento, 'prazos_notificacao'):
                    documento.prazos_notificacao = json.dumps(prazos)
                    db.session.commit()
                    
                    # Atualizar cache se existir
                    if documento_id in self._documentos_cache:
                        self._documentos_cache.pop(documento_id)
                        
                    return True
                else:
                    logger.warning(f"Campo prazos_notificacao não existe no modelo Documento")
            return False
        except Exception as e:
            logger.error(f"Erro ao configurar prazos do documento {documento_id}: {str(e)}")
            db.session.rollback()
            return False
            
    def processar_documentos_vencidos(self) -> int:
        """
        Processa documentos já vencidos para notificação de atraso
        
        Returns:
            Número de notificações enviadas
        """
        hoje = datetime.date.today()
        total_enviadas = 0
        emails_para_enviar = []

        try:
            # Buscar documentos vencidos recentemente (últimos 30 dias)
            documentos_vencidos = Documento.query.filter(
                Documento.data_vencimento.isnot(None),
                Documento.data_vencimento < hoje,
                Documento.data_vencimento >= hoje - datetime.timedelta(days=30)
            ).all()
            
            logger.info(f"Verificando {len(documentos_vencidos)} documentos vencidos")
            
            for documento in documentos_vencidos:
                dias_restantes = (documento.data_vencimento - hoje).days  # Valor negativo
                
                # Notificar no primeiro dia (-1) e depois a cada 7 dias
                if dias_restantes == -1 or (dias_restantes % 7 == 0):
                    email_data = self._preparar_notificacao(documento, dias_restantes)
                    if email_data:
                        emails_para_enviar.append(email_data)
                        total_enviadas += 1
            
            # Enviar em lote
            if emails_para_enviar:
                stats = enviar_notificacao_lote(emails_para_enviar)
                logger.info(f"Documentos vencidos: {stats}")
                
            return total_enviadas
            
        except Exception as e:
            logger.error(f"Erro ao processar documentos vencidos: {e}", exc_info=True)
            return 0
            
    def limpar_cache(self) -> None:
        """Limpa o cache de documentos"""
        self._documentos_cache.clear()
        self._notificacoes_enviadas_hoje.clear()


# Instância pronta para uso em tasks agendadas
notificacao_documento_service = NotificacaoDocumentoService()


def processar_notificacoes_documentos() -> int:
    """
    Função utilitária para ser usada em agendadores (Celery, cron, etc).
    Processa tanto documentos prestes a vencer quanto vencidos.
    
    Returns:
        Número total de notificações enviadas
    """
    service = notificacao_documento_service
    
    # Processar documentos prestes a vencer
    notif_proximas = service.verificar_e_enviar_notificacoes()
    
    # Processar documentos já vencidos
    notif_vencidas = service.processar_documentos_vencidos()
    
    return notif_proximas + notif_vencidas<|MERGE_RESOLUTION|>--- conflicted
+++ resolved
@@ -149,28 +149,14 @@
             if isinstance(documento.prazos_notificacao, str):
                 try:
                     return json.loads(documento.prazos_notificacao)
-<<<<<<< HEAD
-                except json.JSONDecodeError:
-                    logger.warning(f"Formato inválido em prazos_notificacao do documento {documento.id}")
-=======
                 except (json.JSONDecodeError, TypeError):
                     pass
->>>>>>> 2ee1a984
             elif isinstance(documento.prazos_notificacao, list):
                 return documento.prazos_notificacao
 
         # Se não houver prazos específicos, usa os padrões baseados no tipo
         if hasattr(documento, 'tipo') and documento.tipo:
             tipo_value = documento.tipo.value if hasattr(documento.tipo, 'value') else str(documento.tipo)
-<<<<<<< HEAD
-            tipo_value = tipo_value.lower()
-            
-            # Verificar cada tipo conhecido
-            for tipo_chave, prazos in self.PRAZOS_POR_TIPO.items():
-                if tipo_chave in tipo_value:
-                    return prazos
-        
-=======
 
             # Prazos específicos por tipo de documento
             if 'licença' in tipo_value.lower() or 'ambiental' in tipo_value.lower():
@@ -180,7 +166,6 @@
             elif 'certidão' in tipo_value.lower():
                 return [60, 30, 15, 7, 3]
 
->>>>>>> 2ee1a984
         # Retorna prazos padrão
         return self.PRAZOS_PADRAO
 
@@ -212,24 +197,6 @@
                 responsavel=responsavel_nome,
                 link_documento=link_documento,
             )
-<<<<<<< HEAD
-            
-            # Registrar o envio no histórico (sem importar o modelo)
-            self._registrar_envio_simples(documento, destinatarios, dias_restantes)
-            
-            # Retorna dados para envio
-            return {
-                "destinatarios": destinatarios,
-                "assunto": assunto,
-                "corpo": corpo_html,
-                "html": True,
-                "meta": {
-                    "documento_id": documento.id,
-                    "dias_restantes": dias_restantes,
-                    "nome_documento": documento.nome if hasattr(documento, "nome") else "Documento"
-                }
-            }
-=======
 
             enviado = self.email_service.send_email(
                 destinatarios, assunto, corpo_html, html=True
@@ -250,7 +217,6 @@
                 )
 
             return enviado
->>>>>>> 2ee1a984
 
         except Exception as e:
             logger.error(
@@ -275,27 +241,12 @@
                     emails = json.loads(documento.emails_notificacao)
                     if isinstance(emails, list):
                         destinatarios.extend(emails)
-<<<<<<< HEAD
-                except json.JSONDecodeError:
-=======
                 except (json.JSONDecodeError, TypeError):
->>>>>>> 2ee1a984
                     # Se não for JSON, tenta split por vírgula
                     destinatarios.extend([e.strip() for e in documento.emails_notificacao.split(',')])
             elif isinstance(documento.emails_notificacao, list):
                 destinatarios.extend(documento.emails_notificacao)
-<<<<<<< HEAD
-        
-        # Adicionar emails dos usuários associados à entidade
-        # (depende da estrutura do modelo)
-        if hasattr(documento, "entidade_emails") and callable(getattr(documento, "entidade_emails", None)):
-            entidade_emails = documento.entidade_emails()
-            if entidade_emails:
-                destinatarios.extend(entidade_emails)
-        
-=======
-
->>>>>>> 2ee1a984
+
         # Remove duplicatas e emails vazios
         destinatarios = list(set(e for e in destinatarios if e and '@' in e))
 
@@ -423,12 +374,4 @@
     Returns:
         Número total de notificações enviadas
     """
-    service = notificacao_documento_service
-    
-    # Processar documentos prestes a vencer
-    notif_proximas = service.verificar_e_enviar_notificacoes()
-    
-    # Processar documentos já vencidos
-    notif_vencidas = service.processar_documentos_vencidos()
-    
-    return notif_proximas + notif_vencidas+    return notificacao_documento_service.verificar_e_enviar_notificacoes()