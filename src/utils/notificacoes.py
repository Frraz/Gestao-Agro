# /src/utils/notificacoes.py

"""
Utilitários para gerenciamento e exibição de notificações e alertas
relacionados aos documentos e seus vencimentos.
"""

<<<<<<< HEAD
import datetime
from typing import Tuple, List, Dict, Any, Optional

=======
>>>>>>> 2ee1a984
from flask import current_app, flash
from sqlalchemy import and_, or_, func

from src.models.documento import Documento
from src.utils.notificacao_utils import obter_status_vencimento, calcular_dias_restantes


def verificar_documentos_vencimento(filtro_dias: int = 90) -> Tuple[List[Documento], List[Documento]]:
    """
    Verifica documentos vencidos ou próximos do vencimento.
    Esta função é chamada quando o usuário acessa o dashboard ou a página de vencimentos.

    Args:
        filtro_dias: Buscar apenas documentos que vencem em até X dias

    Returns:
        Tupla (documentos_vencidos, documentos_proximos_vencimento)
    """
    try:
        hoje = datetime.date.today()
        data_limite = hoje + datetime.timedelta(days=filtro_dias)
        
        # Buscar documentos com data de vencimento que estão no período relevante
        documentos = Documento.query.filter(
            Documento.data_vencimento.isnot(None),
            or_(
                Documento.data_vencimento <= hoje,  # Vencidos
                and_(
                    Documento.data_vencimento > hoje,
                    Documento.data_vencimento <= data_limite  # Próximos do vencimento
                )
            )
        ).order_by(Documento.data_vencimento).all()

        # Separar documentos vencidos e próximos do vencimento
        documentos_vencidos = []
        documentos_proximos = []

        for documento in documentos:
            if documento.data_vencimento <= hoje:
                documentos_vencidos.append(documento)
            elif hasattr(documento, 'precisa_notificar') and documento.precisa_notificar:
                documentos_proximos.append(documento)
            else:
                # Verificar se está próximo do vencimento pelos prazos padrão
                dias_restantes = calcular_dias_restantes(documento.data_vencimento)
                if dias_restantes <= 30:  # Notificar documentos com menos de 30 dias
                    documentos_proximos.append(documento)

        return documentos_vencidos, documentos_proximos

    except Exception as e:
        current_app.logger.error(f"Erro ao verificar documentos vencidos: {str(e)}", exc_info=True)
        return [], []


def gerar_alertas_vencimento(mostrar_flash: bool = True) -> Tuple[List[Documento], List[Documento]]:
    """
    Gera alertas para exibição na interface sobre documentos vencidos ou próximos do vencimento.
    
    Args:
        mostrar_flash: Se True, exibe alertas flash na interface
        
    Returns:
        Tupla (documentos_vencidos, documentos_proximos)
    """
    documentos_vencidos, documentos_proximos = verificar_documentos_vencimento()

    # Gerar alertas para documentos vencidos
    if documentos_vencidos and mostrar_flash:
        flash(
            f"Atenção! Existem {len(documentos_vencidos)} documento(s) vencido(s). "
            f'<a href="/admin/documentos/vencidos" class="alert-link">Verificar agora</a>',
            "danger",
        )

    # Gerar alertas para documentos próximos do vencimento
    if documentos_proximos and mostrar_flash:
        flash(
            f"Existem {len(documentos_proximos)} documento(s) próximo(s) do vencimento. "
            f'<a href="/admin/documentos/vencidos" class="alert-link">Verificar agora</a>',
            "warning",
        )

    return documentos_vencidos, documentos_proximos


def agrupar_documentos_por_prazo(documentos: List[Documento]) -> Dict[str, List[Documento]]:
    """
    Agrupa documentos por prazo de vencimento para facilitar a exibição.
    
    Args:
        documentos: Lista de documentos para agrupar
        
    Returns:
        Dicionário com documentos agrupados por prazo
    """
    hoje = datetime.date.today()
    
    agrupados = {
        "vencidos": [],
        "hoje": [],
        "7_dias": [],
        "30_dias": [],
        "outros": []
    }
    
    for documento in documentos:
        if not documento.data_vencimento:
            continue
            
        dias = (documento.data_vencimento - hoje).days
        
        if dias < 0:
            agrupados["vencidos"].append(documento)
        elif dias == 0:
            agrupados["hoje"].append(documento)
        elif dias <= 7:
            agrupados["7_dias"].append(documento)
        elif dias <= 30:
            agrupados["30_dias"].append(documento)
        else:
            agrupados["outros"].append(documento)
            
    return {k: v for k, v in agrupados.items() if v}


def contar_documentos_por_vencimento() -> Dict[str, int]:
    """
    Conta documentos por categoria de vencimento.
    
    Returns:
        Dicionário com contagem por categoria
    """
    try:
        hoje = datetime.date.today()
        
        # Contar documentos vencidos
        vencidos = Documento.query.filter(
            Documento.data_vencimento < hoje
        ).count()
        
        # Contar documentos que vencem hoje
        hoje_count = Documento.query.filter(
            Documento.data_vencimento == hoje
        ).count()
        
        # Contar documentos que vencem em até 7 dias
        semana = Documento.query.filter(
            Documento.data_vencimento > hoje,
            Documento.data_vencimento <= hoje + datetime.timedelta(days=7)
        ).count()
        
        # Contar documentos que vencem em até 30 dias
        mes = Documento.query.filter(
            Documento.data_vencimento > hoje + datetime.timedelta(days=7),
            Documento.data_vencimento <= hoje + datetime.timedelta(days=30)
        ).count()
        
        # Contar total de documentos com vencimento
        total = Documento.query.filter(
            Documento.data_vencimento.isnot(None)
        ).count()
        
        return {
            "vencidos": vencidos,
            "hoje": hoje_count,
            "7_dias": semana,
            "30_dias": mes,
            "total": total
        }
        
    except Exception as e:
        current_app.logger.error(f"Erro ao contar documentos por vencimento: {str(e)}")
        return {
            "vencidos": 0, 
            "hoje": 0,
            "7_dias": 0,
            "30_dias": 0,
            "total": 0
        }


def formatar_resumo_vencimentos(contador: Dict[str, int]) -> str:
    """
    Formata um resumo de vencimentos para exibição.
    
    Args:
        contador: Dicionário com contagem de documentos
        
    Returns:
        String formatada com resumo
    """
    resumo = []
    
    if contador["vencidos"] > 0:
        resumo.append(f"<strong class='text-danger'>{contador['vencidos']} vencido(s)</strong>")
    
    if contador["hoje"] > 0:
        resumo.append(f"<strong class='text-danger'>{contador['hoje']} vence(m) hoje</strong>")
    
    if contador["7_dias"] > 0:
        resumo.append(f"<strong class='text-warning'>{contador['7_dias']} em 7 dias</strong>")
    
    if contador["30_dias"] > 0:
        resumo.append(f"<strong class='text-info'>{contador['30_dias']} em 30 dias</strong>")
    
    if not resumo:
        return "Sem documentos próximos do vencimento"
    
    return f"Documentos: {', '.join(resumo)}"


def gerar_dados_dashboard() -> Dict[str, Any]:
    """
    Gera dados para o dashboard relacionados a vencimentos.
    
    Returns:
        Dicionário com dados para exibição no dashboard
    """
    contagem = contar_documentos_por_vencimento()
    vencidos, proximos = verificar_documentos_vencimento()
    
    # Preparar alertas urgentes
    alertas_urgentes = []
    
    # Adicionar documentos vencidos aos alertas
    for doc in vencidos[:5]:  # Limitar a 5 para não sobrecarregar
        alertas_urgentes.append({
            "tipo": "documento",
            "id": doc.id,
            "titulo": doc.nome if hasattr(doc, "nome") else "Documento",
            "status": "vencido",
            "dias": calcular_dias_restantes(doc.data_vencimento),
            "data": doc.data_vencimento.strftime("%d/%m/%Y") if doc.data_vencimento else "N/A",
            "link": f"/admin/documento/{doc.id}"
        })
    
    # Adicionar documentos próximos do vencimento (7 dias)
    for doc in proximos:
        dias = calcular_dias_restantes(doc.data_vencimento)
        if dias <= 7:
            alertas_urgentes.append({
                "tipo": "documento",
                "id": doc.id,
                "titulo": doc.nome if hasattr(doc, "nome") else "Documento",
                "status": "proximo",
                "dias": dias,
                "data": doc.data_vencimento.strftime("%d/%m/%Y") if doc.data_vencimento else "N/A",
                "link": f"/admin/documento/{doc.id}"
            })
    
    # Ordenar alertas por urgência (vencidos primeiro, depois por dias restantes)
    alertas_urgentes.sort(key=lambda x: (x["dias"] >= 0, x["dias"]))
    
    return {
        "contagem": contagem,
        "resumo": formatar_resumo_vencimentos(contagem),
        "alertas_urgentes": alertas_urgentes[:10],  # Limitar a 10 alertas
        "total_alertas": len(vencidos) + len(proximos)
    }


# Exportar funções principais
__all__ = [
    'verificar_documentos_vencimento',
    'gerar_alertas_vencimento',
    'agrupar_documentos_por_prazo',
    'contar_documentos_por_vencimento',
    'formatar_resumo_vencimentos',
    'gerar_dados_dashboard'
]<|MERGE_RESOLUTION|>--- conflicted
+++ resolved
@@ -5,12 +5,6 @@
 relacionados aos documentos e seus vencimentos.
 """
 
-<<<<<<< HEAD
-import datetime
-from typing import Tuple, List, Dict, Any, Optional
-
-=======
->>>>>>> 2ee1a984
 from flask import current_app, flash
 from sqlalchemy import and_, or_, func
 
