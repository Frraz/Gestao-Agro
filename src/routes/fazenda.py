--- conflicted
+++ resolved
@@ -6,11 +6,9 @@
 
 from src.models.db import db
 from src.models.fazenda import Fazenda
-<<<<<<< HEAD
+
 from src.models.pessoa_fazenda import TipoPosse
-=======
-from src.models.pessoa_fazenda import PessoaFazenda, TipoPosse  # Use o novo model intermediário
->>>>>>> c26cd8c9
+
 
 fazenda_bp = Blueprint("fazenda", __name__, url_prefix="/api/fazendas")
 
@@ -23,20 +21,10 @@
         resultado = []
 
         for fazenda in fazendas:
-<<<<<<< HEAD
+
             # Usar a nova propriedade pessoas_associadas
             pessoas = [{"id": p.id, "nome": p.nome} for p in fazenda.pessoas_associadas]
-=======
-            pessoas = [
-                {
-                    "id": pf.pessoa.id,
-                    "nome": pf.pessoa.nome,
-                    "tipo_posse": pf.tipo_posse.value if pf.tipo_posse else None,
-                    "data_fim": pf.data_fim.isoformat() if pf.data_fim else None,
-                }
-                for pf in fazenda.pessoas_fazenda
-            ]
->>>>>>> c26cd8c9
+
             resultado.append(
                 {
                     "id": fazenda.id,
@@ -64,19 +52,8 @@
     """Obtém detalhes de uma fazenda/área específica."""
     try:
         fazenda = Fazenda.query.get_or_404(id)
-<<<<<<< HEAD
         pessoas = [{"id": p.id, "nome": p.nome} for p in fazenda.pessoas_associadas]
-=======
-        pessoas = [
-            {
-                "id": pf.pessoa.id,
-                "nome": pf.pessoa.nome,
-                "tipo_posse": pf.tipo_posse.value if pf.tipo_posse else None,
-                "data_fim": pf.data_fim.isoformat() if pf.data_fim else None,
-            }
-            for pf in fazenda.pessoas_fazenda
-        ]
->>>>>>> c26cd8c9
+
         return jsonify(
             {
                 "id": fazenda.id,
@@ -391,16 +368,10 @@
                 ),
                 400,
             )
-
-<<<<<<< HEAD
         # Verificar se a fazenda tem pessoas associadas
         if fazenda.pessoas_fazenda and len(fazenda.pessoas_fazenda) > 0:
             # As associações serão removidas automaticamente devido ao cascade
             pass
-=======
-        # Remover vínculos pessoa-fazenda (PessoaFazenda)
-        PessoaFazenda.query.filter_by(fazenda_id=fazenda.id).delete()
->>>>>>> c26cd8c9
 
         nome = fazenda.nome
         db.session.delete(fazenda)
@@ -439,7 +410,6 @@
     """Lista todas as pessoas associadas a uma fazenda/área."""
     try:
         fazenda = Fazenda.query.get_or_404(id)
-<<<<<<< HEAD
         pessoas = []
 
         for vinculo in fazenda.pessoas_fazenda:
@@ -455,20 +425,7 @@
                     "tipo_posse_descricao": vinculo.tipo_posse_descricao,
                 }
             )
-=======
-        pessoas = [
-            {
-                "id": pf.pessoa.id,
-                "nome": pf.pessoa.nome,
-                "cpf_cnpj": pf.pessoa.cpf_cnpj,
-                "email": pf.pessoa.email,
-                "telefone": pf.pessoa.telefone,
-                "tipo_posse": pf.tipo_posse.value,
-                "data_fim": pf.data_fim.isoformat() if pf.data_fim else None,
-            }
-            for pf in fazenda.pessoas_fazenda
-        ]
->>>>>>> c26cd8c9
+
 
         return jsonify(pessoas)
     except Exception as e:
