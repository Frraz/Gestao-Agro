# /src/routes/pessoa.py

import traceback

from flask import Blueprint, current_app, jsonify, request
from sqlalchemy.exc import IntegrityError, SQLAlchemyError

from src.models.db import db
from src.models.pessoa import Pessoa
from src.models.pessoa_fazenda import PessoaFazenda, TipoPosse
from src.utils.performance import clear_related_cache

pessoa_bp = Blueprint("pessoa", __name__, url_prefix="/api/pessoas")


@pessoa_bp.route("/", methods=["GET"])
def listar_pessoas():
    """Lista todas as pessoas cadastradas."""
    try:
        pessoas = Pessoa.query.all()
        resultado = []

        for pessoa in pessoas:
            fazendas = [
                {
                    "id": pf.fazenda.id,
                    "nome": pf.fazenda.nome,
<<<<<<< HEAD
                    "tipo_posse": pf.tipo_posse.value if pf.tipo_posse else None,
                    "data_fim": pf.data_fim.isoformat() if pf.data_fim else None,
=======
                    "tipo_posse": pf.tipo_posse.value,
>>>>>>> d7bf222d
                }
                for pf in pessoa.pessoas_fazenda
            ]
            resultado.append(
                {
                    "id": pessoa.id,
                    "nome": pessoa.nome,
                    "cpf_cnpj": pessoa.cpf_cnpj,
                    "email": pessoa.email,
                    "telefone": pessoa.telefone,
                    "endereco": pessoa.endereco,
                    "fazendas": fazendas,
                }
            )

        return jsonify(resultado)
    except Exception as e:
        current_app.logger.error(f"Erro ao listar pessoas: {str(e)}\n{traceback.format_exc()}")
        return jsonify({"erro": "Erro ao listar pessoas", "detalhes": str(e)}), 500


@pessoa_bp.route("/<int:id>", methods=["GET"])
def obter_pessoa(id):
    """Obtém detalhes de uma pessoa específica."""
    try:
        pessoa = Pessoa.query.get_or_404(id)
        fazendas = [
            {
                "id": pf.fazenda.id,
                "nome": pf.fazenda.nome,
<<<<<<< HEAD
                "tipo_posse": pf.tipo_posse.value if pf.tipo_posse else None,
                "data_fim": pf.data_fim.isoformat() if pf.data_fim else None,
=======
                "tipo_posse": pf.tipo_posse.value,
>>>>>>> d7bf222d
            }
            for pf in pessoa.pessoas_fazenda
        ]

        return jsonify(
            {
                "id": pessoa.id,
                "nome": pessoa.nome,
                "cpf_cnpj": pessoa.cpf_cnpj,
                "email": pessoa.email,
                "telefone": pessoa.telefone,
                "endereco": pessoa.endereco,
                "fazendas": fazendas,
            }
        )
    except Exception as e:
        current_app.logger.error(f"Erro ao obter pessoa {id}: {str(e)}\n{traceback.format_exc()}")
        return jsonify({"erro": f"Erro ao obter pessoa {id}", "detalhes": str(e)}), 500


@pessoa_bp.route("/", methods=["POST"])
def criar_pessoa():
    """Cria uma nova pessoa."""
    try:
        dados = request.json

        # Validação de campos obrigatórios
        if not dados:
            return jsonify({"erro": "Dados não fornecidos"}), 400

        if not dados.get("nome"):
            return jsonify({"erro": "Nome é obrigatório"}), 400

        if not dados.get("cpf_cnpj"):
            return jsonify({"erro": "CPF/CNPJ é obrigatório"}), 400

        # Verifica se já existe pessoa com o mesmo CPF/CNPJ
        if Pessoa.query.filter_by(cpf_cnpj=dados.get("cpf_cnpj")).first():
            return jsonify({"erro": "CPF/CNPJ já cadastrado"}), 400

        # Validação do formato de CPF/CNPJ
        cpf_cnpj = (
            dados.get("cpf_cnpj").replace(".", "").replace("-", "").replace("/", "")
        )
        if not (len(cpf_cnpj) == 11 or len(cpf_cnpj) == 14):
            return jsonify({"erro": "Formato de CPF/CNPJ inválido"}), 400

        # Validação de email (se fornecido)
        if dados.get("email") and "@" not in dados.get("email"):
            return jsonify({"erro": "Formato de email inválido"}), 400

        nova_pessoa = Pessoa(
            nome=dados.get("nome"),
            cpf_cnpj=dados.get("cpf_cnpj"),
            email=dados.get("email"),
            telefone=dados.get("telefone"),
            endereco=dados.get("endereco"),
        )

        db.session.add(nova_pessoa)
        db.session.flush()  # Para pegar o ID antes de criar vínculos

        # Criar vínculos de fazenda se enviados
        fazendas = dados.get("fazendas", [])
        for vinc in fazendas:
            fazenda_id = vinc.get("fazenda_id") or vinc.get("id")
            tipo_posse = vinc.get("tipo_posse")
<<<<<<< HEAD
            data_fim = vinc.get("data_fim")
=======
>>>>>>> d7bf222d
            if fazenda_id and tipo_posse:
                pf = PessoaFazenda(
                    pessoa_id=nova_pessoa.id,
                    fazenda_id=fazenda_id,
<<<<<<< HEAD
                    tipo_posse=TipoPosse(tipo_posse),
                    data_fim=data_fim,
=======
                    tipo_posse=TipoPosse(tipo_posse)
>>>>>>> d7bf222d
                )
                db.session.add(pf)

        db.session.commit()
        
        # Invalidar cache de busca de pessoas
        clear_related_cache("pessoa")

        current_app.logger.info(
            f"Pessoa criada com sucesso: {nova_pessoa.nome} (ID: {nova_pessoa.id})"
        )

        return (
            jsonify(
                {
                    "id": nova_pessoa.id,
                    "nome": nova_pessoa.nome,
                    "cpf_cnpj": nova_pessoa.cpf_cnpj,
                    "email": nova_pessoa.email,
                    "telefone": nova_pessoa.telefone,
                    "endereco": nova_pessoa.endereco,
                }
            ),
            201,
        )
    except IntegrityError as e:
        db.session.rollback()
        current_app.logger.error(f"Erro de integridade ao criar pessoa: {str(e)}\n{traceback.format_exc()}")
        return (
            jsonify(
                {"erro": "Erro de integridade no banco de dados", "detalhes": str(e)}
            ),
            400,
        )
    except SQLAlchemyError as e:
        db.session.rollback()
        current_app.logger.error(f"Erro de banco de dados ao criar pessoa: {str(e)}\n{traceback.format_exc()}")
        return jsonify({"erro": "Erro de banco de dados", "detalhes": str(e)}), 500
    except Exception as e:
        db.session.rollback()
        current_app.logger.error(
            f"Erro ao criar pessoa: {str(e)}\n{traceback.format_exc()}"
        )
        return jsonify({"erro": "Erro ao criar pessoa", "detalhes": str(e)}), 500


@pessoa_bp.route("/<int:id>", methods=["PUT"])
def atualizar_pessoa(id):
    """Atualiza os dados de uma pessoa existente."""
    try:
        pessoa = Pessoa.query.get_or_404(id)
        dados = request.json

        if not dados:
            return jsonify({"erro": "Dados não fornecidos"}), 400

        # Verifica se o CPF/CNPJ já existe para outra pessoa
        if dados.get("cpf_cnpj") and dados.get("cpf_cnpj") != pessoa.cpf_cnpj:
            pessoa_existente = Pessoa.query.filter_by(
                cpf_cnpj=dados.get("cpf_cnpj")
            ).first()
            if pessoa_existente and pessoa_existente.id != id:
                return (
                    jsonify({"erro": "CPF/CNPJ já cadastrado para outra pessoa"}),
                    400,
                )

            # Validação do formato de CPF/CNPJ
            cpf_cnpj = (
                dados.get("cpf_cnpj").replace(".", "").replace("-", "").replace("/", "")
            )
            if not (len(cpf_cnpj) == 11 or len(cpf_cnpj) == 14):
                return jsonify({"erro": "Formato de CPF/CNPJ inválido"}), 400

        # Validação de email (se fornecido)
        if dados.get("email") and "@" not in dados.get("email"):
            return jsonify({"erro": "Formato de email inválido"}), 400

        # Atualiza os campos
        if dados.get("nome"):
            pessoa.nome = dados.get("nome")
        if dados.get("cpf_cnpj"):
            pessoa.cpf_cnpj = dados.get("cpf_cnpj")
        if "email" in dados:
            pessoa.email = dados.get("email")
        if "telefone" in dados:
            pessoa.telefone = dados.get("telefone")
        if "endereco" in dados:
            pessoa.endereco = dados.get("endereco")

        # Atualiza vínculos de fazenda se enviados
        if "fazendas" in dados:
            PessoaFazenda.query.filter_by(pessoa_id=pessoa.id).delete()
            for vinc in dados.get("fazendas"):
                fazenda_id = vinc.get("fazenda_id") or vinc.get("id")
                tipo_posse = vinc.get("tipo_posse")
<<<<<<< HEAD
                data_fim = vinc.get("data_fim")
=======
>>>>>>> d7bf222d
                if fazenda_id and tipo_posse:
                    pf = PessoaFazenda(
                        pessoa_id=pessoa.id,
                        fazenda_id=fazenda_id,
<<<<<<< HEAD
                        tipo_posse=TipoPosse(tipo_posse),
                        data_fim=data_fim,
=======
                        tipo_posse=TipoPosse(tipo_posse)
>>>>>>> d7bf222d
                    )
                    db.session.add(pf)

        db.session.commit()
        
        clear_related_cache("pessoa")

        current_app.logger.info(
            f"Pessoa atualizada com sucesso: {pessoa.nome} (ID: {pessoa.id})"
        )

        return jsonify(
            {
                "id": pessoa.id,
                "nome": pessoa.nome,
                "cpf_cnpj": pessoa.cpf_cnpj,
                "email": pessoa.email,
                "telefone": pessoa.telefone,
                "endereco": pessoa.endereco,
            }
        )
    except IntegrityError as e:
        db.session.rollback()
        current_app.logger.error(
            f"Erro de integridade ao atualizar pessoa {id}: {str(e)}\n{traceback.format_exc()}"
        )
        return (
            jsonify(
                {"erro": "Erro de integridade no banco de dados", "detalhes": str(e)}
            ),
            400,
        )
    except SQLAlchemyError as e:
        db.session.rollback()
        current_app.logger.error(
            f"Erro de banco de dados ao atualizar pessoa {id}: {str(e)}\n{traceback.format_exc()}"
        )
        return jsonify({"erro": "Erro de banco de dados", "detalhes": str(e)}), 500
    except Exception as e:
        db.session.rollback()
        current_app.logger.error(
            f"Erro ao atualizar pessoa {id}: {str(e)}\n{traceback.format_exc()}"
        )
        return jsonify({"erro": "Erro ao atualizar pessoa", "detalhes": str(e)}), 500


@pessoa_bp.route("/<int:id>", methods=["DELETE"])
def excluir_pessoa(id):
    """Exclui uma pessoa do sistema."""
    try:
        pessoa = Pessoa.query.get_or_404(id)

        # Verificar se a pessoa tem documentos associados
        if (
            hasattr(pessoa, "documentos")
            and pessoa.documentos
            and len(pessoa.documentos) > 0
        ):
            return (
                jsonify(
                    {
                        "erro": "Não é possível excluir a pessoa pois existem documentos associados a ela"
                    }
                ),
                400,
            )

        PessoaFazenda.query.filter_by(pessoa_id=pessoa.id).delete()

        nome = pessoa.nome
        db.session.delete(pessoa)
        db.session.commit()
        
        clear_related_cache("pessoa")

        current_app.logger.info(f"Pessoa excluída com sucesso: {nome} (ID: {id})")

        return jsonify({"mensagem": f"Pessoa {nome} excluída com sucesso"}), 200
    except SQLAlchemyError as e:
        db.session.rollback()
        current_app.logger.error(
            f"Erro de banco de dados ao excluir pessoa {id}: {str(e)}\n{traceback.format_exc()}"
        )
        return (
            jsonify(
                {"erro": "Erro de banco de dados ao excluir pessoa", "detalhes": str(e)}
            ),
            500,
        )
    except Exception as e:
        db.session.rollback()
        current_app.logger.error(f"Erro ao excluir pessoa {id}: {str(e)}\n{traceback.format_exc()}")
        return jsonify({"erro": "Erro ao excluir pessoa", "detalhes": str(e)}), 500


@pessoa_bp.route("/<int:id>/fazendas", methods=["GET"])
def listar_fazendas_pessoa(id):
    """Lista todas as fazendas associadas a uma pessoa."""
    try:
        pessoa = Pessoa.query.get_or_404(id)
        fazendas = [
            {
                "id": pf.fazenda.id,
                "nome": pf.fazenda.nome,
                "matricula": pf.fazenda.matricula,
                "tamanho_total": pf.fazenda.tamanho_total,
                "area_consolidada": pf.fazenda.area_consolidada,
                "tamanho_disponivel": pf.fazenda.tamanho_disponivel,
                "tipo_posse": pf.tipo_posse.value,
                "municipio": pf.fazenda.municipio,
                "estado": pf.fazenda.estado,
                "recibo_car": pf.fazenda.recibo_car,
<<<<<<< HEAD
                "data_fim": pf.data_fim.isoformat() if pf.data_fim else None,
                "data_fim": pf.data_fim.isoformat() if pf.data_fim else None,
=======
>>>>>>> d7bf222d
            }
            for pf in pessoa.pessoas_fazenda
        ]

        return jsonify(fazendas)
    except Exception as e:
        current_app.logger.error(f"Erro ao listar fazendas da pessoa {id}: {str(e)}\n{traceback.format_exc()}")
        return (
            jsonify(
                {"erro": f"Erro ao listar fazendas da pessoa {id}", "detalhes": str(e)}
            ),
            500,
        )


@pessoa_bp.route("/<int:pessoa_id>/fazendas/<int:fazenda_id>", methods=["POST"])
def associar_fazenda(pessoa_id, fazenda_id):
    """Associa uma fazenda a uma pessoa."""
    try:
        from src.models.fazenda import Fazenda

        pessoa = Pessoa.query.get_or_404(pessoa_id)
        fazenda = Fazenda.query.get_or_404(fazenda_id)
        tipo_posse = request.json.get("tipo_posse")
<<<<<<< HEAD
        data_fim = request.json.get("data_fim")
=======
>>>>>>> d7bf222d

        # Verifica se já existe o vínculo
        vinculo_existe = PessoaFazenda.query.filter_by(
            pessoa_id=pessoa.id, fazenda_id=fazenda.id, tipo_posse=tipo_posse
        ).first()
        if vinculo_existe:
            return jsonify({"mensagem": "Fazenda já associada a esta pessoa com este tipo de posse"}), 400

        if not tipo_posse:
            return jsonify({"erro": "Tipo de posse é obrigatório para vincular"}), 400

        pf = PessoaFazenda(
            pessoa_id=pessoa.id,
            fazenda_id=fazenda.id,
<<<<<<< HEAD
            tipo_posse=TipoPosse(tipo_posse),
            data_fim=data_fim,
=======
            tipo_posse=TipoPosse(tipo_posse)
>>>>>>> d7bf222d
        )
        db.session.add(pf)
        db.session.commit()

        current_app.logger.info(
            f"Fazenda {fazenda.nome} (ID: {fazenda_id}) associada à pessoa {pessoa.nome} (ID: {pessoa_id})"
        )

        return (
            jsonify(
                {
                    "mensagem": f"Fazenda {fazenda.nome} associada à pessoa {pessoa.nome} com sucesso"
                }
            ),
            201,
        )
    except SQLAlchemyError as e:
        db.session.rollback()
        current_app.logger.error(
            f"Erro de banco de dados ao associar fazenda {fazenda_id} à pessoa {pessoa_id}: {str(e)}\n{traceback.format_exc()}"
        )
        return (
            jsonify(
                {
                    "erro": "Erro de banco de dados ao associar fazenda",
                    "detalhes": str(e),
                }
            ),
            500,
        )
    except Exception as e:
        db.session.rollback()
        current_app.logger.error(
            f"Erro ao associar fazenda {fazenda_id} à pessoa {pessoa_id}: {str(e)}\n{traceback.format_exc()}"
        )
        return (
            jsonify({"erro": "Erro ao associar fazenda à pessoa", "detalhes": str(e)}),
            500,
        )


@pessoa_bp.route("/<int:pessoa_id>/fazendas/<int:vinculo_id>", methods=["DELETE"])
def desassociar_fazenda(pessoa_id, vinculo_id):
    """Remove a associação entre uma pessoa e uma fazenda pelo vínculo intermediário."""
    try:
        pf = PessoaFazenda.query.get_or_404(vinculo_id)
        db.session.delete(pf)
        db.session.commit()

        current_app.logger.info(
            f"Associação (vínculo id={vinculo_id}) removida para pessoa_id={pessoa_id}"
        )

        return (
            jsonify(
                {
                    "mensagem": f"Associação removida com sucesso"
                }
            ),
            200,
        )
    except SQLAlchemyError as e:
        db.session.rollback()
        current_app.logger.error(
            f"Erro de banco de dados ao desassociar vínculo {vinculo_id} da pessoa {pessoa_id}: {str(e)}\n{traceback.format_exc()}"
        )
        return (
            jsonify(
                {
                    "erro": "Erro de banco de dados ao desassociar fazenda",
                    "detalhes": str(e),
                }
            ),
            500,
        )
    except Exception as e:
        db.session.rollback()
        current_app.logger.error(
            f"Erro ao desassociar vínculo {vinculo_id} da pessoa {pessoa_id}: {str(e)}\n{traceback.format_exc()}"
        )
        return (
            jsonify(
                {"erro": "Erro ao desassociar fazenda da pessoa", "detalhes": str(e)}
            ),
            500,
        )


@pessoa_bp.route("/<int:id>/documentos", methods=["GET"])
def listar_documentos_pessoa(id):
    """Lista todos os documentos associados a uma pessoa."""
    try:
        pessoa = Pessoa.query.get_or_404(id)
        documentos = []

        for documento in pessoa.documentos:
            documentos.append(
                {
                    "id": documento.id,
                    "nome": documento.nome,
                    "tipo": documento.tipo.value,
                    "data_emissao": documento.data_emissao.isoformat(),
                    "data_vencimento": (
                        documento.data_vencimento.isoformat()
                        if documento.data_vencimento
                        else None
                    ),
                    "emails_notificacao": documento.emails_notificacao,
                    "prazos_notificacao": documento.prazos_notificacao,
                    "esta_vencido": getattr(documento, "esta_vencido", False),
                    "proximo_vencimento": getattr(documento, "proximo_vencimento", None),
                }
            )

        return jsonify(documentos)
    except Exception as e:
        current_app.logger.error(f"Erro ao listar documentos da pessoa {id}: {str(e)}\n{traceback.format_exc()}")
        return (
            jsonify(
                {
                    "erro": f"Erro ao listar documentos da pessoa {id}",
                    "detalhes": str(e),
                }
            ),
            500,
        )<|MERGE_RESOLUTION|>--- conflicted
+++ resolved
@@ -1,5 +1,3 @@
-# /src/routes/pessoa.py
-
 import traceback
 
 from flask import Blueprint, current_app, jsonify, request
@@ -25,12 +23,8 @@
                 {
                     "id": pf.fazenda.id,
                     "nome": pf.fazenda.nome,
-<<<<<<< HEAD
                     "tipo_posse": pf.tipo_posse.value if pf.tipo_posse else None,
                     "data_fim": pf.data_fim.isoformat() if pf.data_fim else None,
-=======
-                    "tipo_posse": pf.tipo_posse.value,
->>>>>>> d7bf222d
                 }
                 for pf in pessoa.pessoas_fazenda
             ]
@@ -61,12 +55,8 @@
             {
                 "id": pf.fazenda.id,
                 "nome": pf.fazenda.nome,
-<<<<<<< HEAD
                 "tipo_posse": pf.tipo_posse.value if pf.tipo_posse else None,
                 "data_fim": pf.data_fim.isoformat() if pf.data_fim else None,
-=======
-                "tipo_posse": pf.tipo_posse.value,
->>>>>>> d7bf222d
             }
             for pf in pessoa.pessoas_fazenda
         ]
@@ -134,20 +124,13 @@
         for vinc in fazendas:
             fazenda_id = vinc.get("fazenda_id") or vinc.get("id")
             tipo_posse = vinc.get("tipo_posse")
-<<<<<<< HEAD
             data_fim = vinc.get("data_fim")
-=======
->>>>>>> d7bf222d
             if fazenda_id and tipo_posse:
                 pf = PessoaFazenda(
                     pessoa_id=nova_pessoa.id,
                     fazenda_id=fazenda_id,
-<<<<<<< HEAD
                     tipo_posse=TipoPosse(tipo_posse),
                     data_fim=data_fim,
-=======
-                    tipo_posse=TipoPosse(tipo_posse)
->>>>>>> d7bf222d
                 )
                 db.session.add(pf)
 
@@ -244,20 +227,13 @@
             for vinc in dados.get("fazendas"):
                 fazenda_id = vinc.get("fazenda_id") or vinc.get("id")
                 tipo_posse = vinc.get("tipo_posse")
-<<<<<<< HEAD
                 data_fim = vinc.get("data_fim")
-=======
->>>>>>> d7bf222d
                 if fazenda_id and tipo_posse:
                     pf = PessoaFazenda(
                         pessoa_id=pessoa.id,
                         fazenda_id=fazenda_id,
-<<<<<<< HEAD
                         tipo_posse=TipoPosse(tipo_posse),
                         data_fim=data_fim,
-=======
-                        tipo_posse=TipoPosse(tipo_posse)
->>>>>>> d7bf222d
                     )
                     db.session.add(pf)
 
@@ -370,11 +346,7 @@
                 "municipio": pf.fazenda.municipio,
                 "estado": pf.fazenda.estado,
                 "recibo_car": pf.fazenda.recibo_car,
-<<<<<<< HEAD
                 "data_fim": pf.data_fim.isoformat() if pf.data_fim else None,
-                "data_fim": pf.data_fim.isoformat() if pf.data_fim else None,
-=======
->>>>>>> d7bf222d
             }
             for pf in pessoa.pessoas_fazenda
         ]
@@ -399,10 +371,7 @@
         pessoa = Pessoa.query.get_or_404(pessoa_id)
         fazenda = Fazenda.query.get_or_404(fazenda_id)
         tipo_posse = request.json.get("tipo_posse")
-<<<<<<< HEAD
         data_fim = request.json.get("data_fim")
-=======
->>>>>>> d7bf222d
 
         # Verifica se já existe o vínculo
         vinculo_existe = PessoaFazenda.query.filter_by(
@@ -417,12 +386,8 @@
         pf = PessoaFazenda(
             pessoa_id=pessoa.id,
             fazenda_id=fazenda.id,
-<<<<<<< HEAD
             tipo_posse=TipoPosse(tipo_posse),
             data_fim=data_fim,
-=======
-            tipo_posse=TipoPosse(tipo_posse)
->>>>>>> d7bf222d
         )
         db.session.add(pf)
         db.session.commit()
