# /src/routes/admin.py

import datetime
from datetime import date
from math import ceil

from flask import (
    Blueprint, flash, jsonify, redirect, render_template,
    request, url_for
)
from flask_login import login_required

from src.models.db import db
from src.models.documento import Documento, TipoDocumento, TipoEntidade
from src.models.fazenda import Fazenda, TipoPosse
from src.models.pessoa import Pessoa
from src.utils.auditoria import registrar_auditoria
from src.utils.email_service import (
    EmailService, formatar_email_notificacao, verificar_documentos_vencendo
)

admin_bp = Blueprint("admin", __name__, url_prefix="/admin")


@admin_bp.route("/")
@login_required
def index():
    """Página inicial do painel administrativo."""
    return redirect(url_for("admin.dashboard"))


@admin_bp.route("/dashboard")
@login_required
def dashboard():
    hoje = date.today()

    prox_page = int(request.args.get("prox_page", 1))
    venc_page = int(request.args.get("venc_page", 1))
    per_page = 10

    docs_proximos_query = Documento.query.filter(
        Documento.data_vencimento >= hoje
    ).order_by(Documento.data_vencimento.asc())
    total_proximos = docs_proximos_query.count()
    docs_proximos = (
        docs_proximos_query.offset((prox_page - 1) * per_page).limit(per_page).all()
    )
    total_pag_proximos = ceil(total_proximos / per_page) if total_proximos else 1

    docs_vencidos_query = Documento.query.filter(
        Documento.data_vencimento < hoje
    ).order_by(Documento.data_vencimento.asc())
    total_vencidos = docs_vencidos_query.count()
    docs_vencidos = (
        docs_vencidos_query.offset((venc_page - 1) * per_page).limit(per_page).all()
    )
    total_pag_vencidos = ceil(total_vencidos / per_page) if total_vencidos else 1

    total_pessoas = Pessoa.query.count()
    total_fazendas = Fazenda.query.count()
    total_documentos = Documento.query.count()

    return render_template(
        "admin/index.html",
        total_pessoas=total_pessoas,
        total_fazendas=total_fazendas,
        total_documentos=total_documentos,
        documentos_proximos=docs_proximos,
        documentos_vencidos=docs_vencidos,
        prox_page=prox_page,
        total_pag_proximos=total_pag_proximos,
        venc_page=venc_page,
        total_pag_vencidos=total_pag_vencidos,
    )


# --- Rotas para Pessoas ---
@admin_bp.route("/pessoas")
@login_required
def listar_pessoas():
    pessoas = Pessoa.query.all()
    return render_template("admin/pessoas/listar.html", pessoas=pessoas)


@admin_bp.route("/pessoas/nova", methods=["GET", "POST"])
@login_required
def nova_pessoa():
    if request.method == "POST":
        nome = request.form.get("nome")
        cpf_cnpj = request.form.get("cpf_cnpj")
        email = request.form.get("email")
        telefone = request.form.get("telefone")
        endereco = request.form.get("endereco")
        if not nome or not cpf_cnpj:
            flash("Nome e CPF/CNPJ são obrigatórios.", "danger")
            return render_template("admin/pessoas/form.html")
        pessoa_existente = Pessoa.query.filter_by(cpf_cnpj=cpf_cnpj).first()
        if pessoa_existente:
            flash(
                f"Já existe uma pessoa cadastrada com o CPF/CNPJ {cpf_cnpj}.", "danger"
            )
            return render_template("admin/pessoas/form.html")
        nova_pessoa = Pessoa(
            nome=nome,
            cpf_cnpj=cpf_cnpj,
            email=email,
            telefone=telefone,
            endereco=endereco,
        )
        db.session.add(nova_pessoa)
        db.session.commit()
        registrar_auditoria(
            acao="criação",
            entidade="Pessoa",
            valor_anterior=None,
            valor_novo={
                "id": nova_pessoa.id,
                "nome": nova_pessoa.nome,
                "cpf_cnpj": nova_pessoa.cpf_cnpj,
            },
        )
        flash(f"Pessoa {nome} cadastrada com sucesso!", "success")
        return redirect(url_for("admin.listar_pessoas"))
    return render_template("admin/pessoas/form.html")


@admin_bp.route("/pessoas/<int:id>/editar", methods=["GET", "POST"])
@login_required
def editar_pessoa(id):
    pessoa = Pessoa.query.get_or_404(id)
    if request.method == "POST":
        nome = request.form.get("nome")
        cpf_cnpj = request.form.get("cpf_cnpj")
        email = request.form.get("email")
        telefone = request.form.get("telefone")
        endereco = request.form.get("endereco")
        if not nome or not cpf_cnpj:
            flash("Nome e CPF/CNPJ são obrigatórios.", "danger")
            return render_template("admin/pessoas/form.html", pessoa=pessoa)
        pessoa_existente = Pessoa.query.filter_by(cpf_cnpj=cpf_cnpj).first()
        if pessoa_existente and pessoa_existente.id != pessoa.id:
            flash(
                f"Já existe outra pessoa cadastrada com o CPF/CNPJ {cpf_cnpj}.",
                "danger",
            )
            return render_template("admin/pessoas/form.html", pessoa=pessoa)
        valor_anterior = {
            "id": pessoa.id,
            "nome": pessoa.nome,
            "cpf_cnpj": pessoa.cpf_cnpj,
            "email": pessoa.email,
            "telefone": pessoa.telefone,
            "endereco": pessoa.endereco,
        }
        pessoa.nome = nome
        pessoa.cpf_cnpj = cpf_cnpj
        pessoa.email = email
        pessoa.telefone = telefone
        pessoa.endereco = endereco
        db.session.commit()
        registrar_auditoria(
            acao="edição",
            entidade="Pessoa",
            valor_anterior=valor_anterior,
            valor_novo={
                "id": pessoa.id,
                "nome": pessoa.nome,
                "cpf_cnpj": pessoa.cpf_cnpj,
                "email": pessoa.email,
                "telefone": pessoa.telefone,
                "endereco": pessoa.endereco,
            },
        )
        flash(f"Pessoa {nome} atualizada com sucesso!", "success")
        return redirect(url_for("admin.listar_pessoas"))
    return render_template("admin/pessoas/form.html", pessoa=pessoa)


@admin_bp.route("/pessoas/<int:id>/excluir", methods=["POST"])
@login_required
def excluir_pessoa(id):
    pessoa = Pessoa.query.get_or_404(id)
    if pessoa.fazendas:
        flash(
            f"Não é possível excluir a pessoa {pessoa.nome} pois ela possui fazendas associadas.",
            "danger",
        )
        return redirect(url_for("admin.listar_pessoas"))
    if hasattr(pessoa, "documentos") and pessoa.documentos:
        flash(
            f"Não é possível excluir a pessoa {pessoa.nome} pois ela possui documentos associados.",
            "danger",
        )
        return redirect(url_for("admin.listar_pessoas"))
    nome = pessoa.nome
    valor_anterior = {
        "id": pessoa.id,
        "nome": pessoa.nome,
        "cpf_cnpj": pessoa.cpf_cnpj,
        "email": pessoa.email,
        "telefone": pessoa.telefone,
        "endereco": pessoa.endereco,
    }
    db.session.delete(pessoa)
    db.session.commit()
    registrar_auditoria(
        acao="exclusão",
        entidade="Pessoa",
        valor_anterior=valor_anterior,
        valor_novo=None,
    )
    flash(f"Pessoa {nome} excluída com sucesso!", "success")
    return redirect(url_for("admin.listar_pessoas"))


@admin_bp.route("/pessoas/<int:id>/fazendas")
@login_required
def listar_fazendas_pessoa(id):
    """Lista as fazendas associadas a uma pessoa."""
    pessoa = Pessoa.query.get_or_404(id)
    return render_template("admin/pessoas/fazendas.html", pessoa=pessoa)


@admin_bp.route("/pessoas/<int:pessoa_id>/associar-fazenda", methods=["GET", "POST"])
@login_required
def associar_fazenda_pessoa(pessoa_id):
    """Associa uma fazenda a uma pessoa."""
    pessoa = Pessoa.query.get_or_404(pessoa_id)

    # Obter fazendas que ainda não estão associadas a esta pessoa
    fazendas_associadas = [f.id for f in pessoa.fazendas]
    fazendas_disponiveis = (
        Fazenda.query.filter(~Fazenda.id.in_(fazendas_associadas)).all()
        if fazendas_associadas
        else Fazenda.query.all()
    )

    if request.method == "POST":
        fazenda_id = request.form.get("fazenda_id")

        if not fazenda_id:
            flash("Selecione uma fazenda para associar.", "danger")
            return render_template(
                "admin/pessoas/associar_fazenda.html",
                pessoa=pessoa,
                fazendas=fazendas_disponiveis,
            )

        fazenda = Fazenda.query.get_or_404(fazenda_id)

        # Verificar se já está associada
        if fazenda in pessoa.fazendas:
            flash(
                f"A fazenda {fazenda.nome} já está associada a esta pessoa.", "warning"
            )
            return redirect(url_for("admin.listar_fazendas_pessoa", id=pessoa.id))

        # Associar fazenda à pessoa
        pessoa.fazendas.append(fazenda)
        registrar_auditoria(
            acao="associação_fazenda",
            entidade="Pessoa-Fazenda",
            valor_anterior=None,
            valor_novo={
                "pessoa_id": pessoa.id,
                "pessoa_nome": pessoa.nome,
                "fazenda_id": fazenda.id,
                "fazenda_nome": fazenda.nome,
            },
        )
        db.session.commit()

        flash(
            f"Fazenda {fazenda.nome} associada com sucesso à pessoa {pessoa.nome}!",
            "success",
        )
        return redirect(url_for("admin.listar_fazendas_pessoa", id=pessoa.id))

    return render_template(
        "admin/pessoas/associar_fazenda.html",
        pessoa=pessoa,
        fazendas=fazendas_disponiveis,
    )


@admin_bp.route(
    "/pessoas/<int:pessoa_id>/desassociar-fazenda/<int:fazenda_id>", methods=["POST"]
)
@login_required
def desassociar_fazenda_pessoa(pessoa_id, fazenda_id):
    """Desassocia uma fazenda de uma pessoa."""
    pessoa = Pessoa.query.get_or_404(pessoa_id)
    fazenda = Fazenda.query.get_or_404(fazenda_id)

    if fazenda not in pessoa.fazendas:
        flash(f"A fazenda {fazenda.nome} não está associada a esta pessoa.", "warning")
        return redirect(url_for("admin.listar_fazendas_pessoa", id=pessoa.id))

    pessoa.fazendas.remove(fazenda)
    registrar_auditoria(
        acao="desassociação_fazenda",
        entidade="Pessoa-Fazenda",
        valor_anterior={
            "pessoa_id": pessoa.id,
            "pessoa_nome": pessoa.nome,
            "fazenda_id": fazenda.id,
            "fazenda_nome": fazenda.nome,
        },
        valor_novo=None,
    )
    db.session.commit()

    flash(
        f"Fazenda {fazenda.nome} desassociada com sucesso da pessoa {pessoa.nome}!",
        "success",
    )
    return redirect(url_for("admin.listar_fazendas_pessoa", id=pessoa.id))


# Rotas para Fazendas
@admin_bp.route("/fazendas")
@login_required
def listar_fazendas():
    """Lista todas as fazendas cadastradas."""
    fazendas = Fazenda.query.all()
    return render_template("admin/fazendas/listar.html", fazendas=fazendas)


@admin_bp.route("/fazendas/nova", methods=["GET", "POST"])
@login_required
def nova_fazenda():
    """Cadastra uma nova fazenda."""
    if request.method == "POST":
        nome = request.form.get("nome")
        matricula = request.form.get("matricula")
        tamanho_total = request.form.get("tamanho_total")
        area_consolidada = request.form.get("area_consolidada")
        tipo_posse = request.form.get("tipo_posse")
        municipio = request.form.get("municipio")
        estado = request.form.get("estado")
        recibo_car = request.form.get("recibo_car")

        # Validação básica
        if (
            not nome
            or not matricula
            or not tamanho_total
            or not area_consolidada
            or not tipo_posse
            or not municipio
            or not estado
        ):
            flash("Todos os campos com * são obrigatórios.", "danger")
            return render_template("admin/fazendas/form.html", tipos_posse=TipoPosse)

        # Verificar se já existe fazenda com a mesma matrícula
        fazenda_existente = Fazenda.query.filter_by(matricula=matricula).first()
        if fazenda_existente:
            flash(
                f"Já existe uma fazenda cadastrada com a matrícula {matricula}.",
                "danger",
            )
            return render_template("admin/fazendas/form.html", tipos_posse=TipoPosse)

        # Converter valores para float
        try:
            tamanho_total = float(tamanho_total)
            area_consolidada = float(area_consolidada)
        except ValueError:
            flash("Os valores de tamanho devem ser numéricos.", "danger")
            return render_template("admin/fazendas/form.html", tipos_posse=TipoPosse)

        # Validar tamanhos
        if area_consolidada > tamanho_total:
            flash(
                "A área consolidada não pode ser maior que o tamanho total.", "danger"
            )
            return render_template("admin/fazendas/form.html", tipos_posse=TipoPosse)

        # Calcular tamanho disponível
        tamanho_disponivel = tamanho_total - area_consolidada

        # Criar nova fazenda
        nova_fazenda = Fazenda(
            nome=nome,
            matricula=matricula,
            tamanho_total=tamanho_total,
            area_consolidada=area_consolidada,
            tamanho_disponivel=tamanho_disponivel,
            tipo_posse=TipoPosse(tipo_posse),
            municipio=municipio,
            estado=estado,
            recibo_car=recibo_car,
        )

        db.session.add(nova_fazenda)
        db.session.commit()

        # LOG DE AUDITORIA
        registrar_auditoria(
            acao="criação",
            entidade="Fazenda",
            valor_anterior=None,
            valor_novo={
                "id": nova_fazenda.id,
                "nome": nova_fazenda.nome,
                "matricula": nova_fazenda.matricula,
            },
        )
        flash(f"Fazenda {nome} cadastrada com sucesso!", "success")
        return redirect(url_for("admin.listar_fazendas"))
    return render_template("admin/fazendas/form.html", tipos_posse=TipoPosse)


@admin_bp.route("/fazendas/<int:id>")
@login_required
<<<<<<< HEAD
def detalhes_fazenda(id):
    """Detalha a fazenda, incluindo uso em endividamentos"""
    from src.models.endividamento import EndividamentoFazenda  # avoid circular import
    fazenda = Fazenda.query.get_or_404(id)
    vinculos = EndividamentoFazenda.query.filter_by(fazenda_id=id).all()
    vinculos_credito = [v for v in vinculos if v.tipo == 'objeto_credito']
    vinculos_garantia = [v for v in vinculos if v.tipo == 'garantia']
    total_consumido = sum(v.hectares or 0 for v in vinculos_credito)
    saldo_disponivel = (fazenda.tamanho_total or 0) - total_consumido
    return render_template(
        "admin/fazendas/detalhes.html",
        fazenda=fazenda,
        vinculos_credito=vinculos_credito,
        vinculos_garantia=vinculos_garantia,
        total_consumido=total_consumido,
        saldo_disponivel=saldo_disponivel,
=======
def visualizar_fazenda(id):
    """Visualiza detalhes de uma fazenda."""
    from src.models.endividamento import EndividamentoFazenda
    
    fazenda = Fazenda.query.get_or_404(id)
    
    # Obter vínculos com endividamentos
    vinculos_endividamento = EndividamentoFazenda.query.filter_by(fazenda_id=id).all()
    
    # Calcular área utilizada em créditos
    area_usada_credito = sum(
        float(v.hectares) for v in vinculos_endividamento 
        if v.tipo == 'objeto_credito' and v.hectares
    )
    
    # Calcular área disponível para crédito
    area_disponivel_credito = fazenda.tamanho_disponivel - area_usada_credito
    
    return render_template(
        "admin/fazendas/visualizar.html",
        fazenda=fazenda,
        vinculos_endividamento=vinculos_endividamento,
        area_usada_credito=area_usada_credito,
        area_disponivel_credito=area_disponivel_credito,
>>>>>>> e0e8cac2
    )


@admin_bp.route("/fazendas/<int:id>/editar", methods=["GET", "POST"])
@login_required
def editar_fazenda(id):
    """Edita uma fazenda existente."""
    fazenda = Fazenda.query.get_or_404(id)

    if request.method == "POST":
        nome = request.form.get("nome")
        matricula = request.form.get("matricula")
        tamanho_total = request.form.get("tamanho_total")
        area_consolidada = request.form.get("area_consolidada")
        tipo_posse = request.form.get("tipo_posse")
        municipio = request.form.get("municipio")
        estado = request.form.get("estado")
        recibo_car = request.form.get("recibo_car")

        # Validação básica
        if (
            not nome
            or not matricula
            or not tamanho_total
            or not area_consolidada
            or not tipo_posse
            or not municipio
            or not estado
        ):
            flash("Todos os campos com * são obrigatórios.", "danger")
            return render_template(
                "admin/fazendas/form.html", fazenda=fazenda, tipos_posse=TipoPosse
            )

        # Verificar se já existe outra fazenda com a mesma matrícula
        fazenda_existente = Fazenda.query.filter_by(matricula=matricula).first()
        if fazenda_existente and fazenda_existente.id != fazenda.id:
            flash(
                f"Já existe outra fazenda cadastrada com a matrícula {matricula}.",
                "danger",
            )
            return render_template(
                "admin/fazendas/form.html", fazenda=fazenda, tipos_posse=TipoPosse
            )

        # Converter valores para float
        try:
            tamanho_total = float(tamanho_total)
            area_consolidada = float(area_consolidada)
        except ValueError:
            flash("Os valores de tamanho devem ser numéricos.", "danger")
            return render_template(
                "admin/fazendas/form.html", fazenda=fazenda, tipos_posse=TipoPosse
            )

        # Validar tamanhos
        if area_consolidada > tamanho_total:
            flash(
                "A área consolidada não pode ser maior que o tamanho total.", "danger"
            )
            return render_template(
                "admin/fazendas/form.html", fazenda=fazenda, tipos_posse=TipoPosse
            )

        # Captura os dados antigos antes de modificar
        valor_anterior = {
            "id": fazenda.id,
            "nome": fazenda.nome,
            "matricula": fazenda.matricula,
            "tamanho_total": fazenda.tamanho_total,
            "area_consolidada": fazenda.area_consolidada,
            "tamanho_disponivel": fazenda.tamanho_disponivel,
            "tipo_posse": fazenda.tipo_posse.value if fazenda.tipo_posse else None,
            "municipio": fazenda.municipio,
            "estado": fazenda.estado,
            "recibo_car": fazenda.recibo_car,
        }

        # Calcular tamanho disponível
        tamanho_disponivel = tamanho_total - area_consolidada

        # Atualizar fazenda
        fazenda.nome = nome
        fazenda.matricula = matricula
        fazenda.tamanho_total = tamanho_total
        fazenda.area_consolidada = area_consolidada
        fazenda.tamanho_disponivel = tamanho_disponivel
        fazenda.tipo_posse = TipoPosse(tipo_posse)
        fazenda.municipio = municipio
        fazenda.estado = estado
        fazenda.recibo_car = recibo_car

        db.session.commit()

        # LOG DE AUDITORIA
        registrar_auditoria(
            acao="edição",
            entidade="Fazenda",
            valor_anterior=valor_anterior,
            valor_novo={
                "id": fazenda.id,
                "nome": fazenda.nome,
                "matricula": fazenda.matricula,
                "tamanho_total": fazenda.tamanho_total,
                "area_consolidada": fazenda.area_consolidada,
                "tamanho_disponivel": fazenda.tamanho_disponivel,
                "tipo_posse": fazenda.tipo_posse.value if fazenda.tipo_posse else None,
                "municipio": fazenda.municipio,
                "estado": fazenda.estado,
                "recibo_car": fazenda.recibo_car,
            },
        )
        flash(f"Fazenda {nome} atualizada com sucesso!", "success")
        return redirect(url_for("admin.listar_fazendas"))
    return render_template(
        "admin/fazendas/form.html", fazenda=fazenda, tipos_posse=TipoPosse
    )


@admin_bp.route("/fazendas/<int:id>/excluir", methods=["POST"])
@login_required
def excluir_fazenda(id):
    """Exclui uma fazenda do sistema."""
    fazenda = Fazenda.query.get_or_404(id)

    # Verificar se a fazenda tem documentos associados
    if fazenda.documentos:
        flash(
            f"Não é possível excluir a fazenda {fazenda.nome} pois ela possui documentos associados.",
            "danger",
        )
        return redirect(url_for("admin.listar_fazendas"))

    # Remover associações com pessoas
    for pessoa in fazenda.pessoas:
        pessoa.fazendas.remove(fazenda)

    nome = fazenda.nome
    # Capture o estado anterior antes do delete
    valor_anterior = {
        "id": fazenda.id,
        "nome": fazenda.nome,
        "matricula": fazenda.matricula,
        "tamanho_total": fazenda.tamanho_total,
        "area_consolidada": fazenda.area_consolidada,
        "tamanho_disponivel": fazenda.tamanho_disponivel,
        "tipo_posse": fazenda.tipo_posse.value if fazenda.tipo_posse else None,
        "municipio": fazenda.municipio,
        "estado": fazenda.estado,
        "recibo_car": fazenda.recibo_car,
    }
    db.session.delete(fazenda)
    db.session.commit()

    # LOG DE AUDITORIA
    registrar_auditoria(
        acao="exclusão",
        entidade="Fazenda",
        valor_anterior=valor_anterior,
        valor_novo=None,
    )
    flash(f"Fazenda {nome} excluída com sucesso!", "success")
    return redirect(url_for("admin.listar_fazendas"))


@admin_bp.route("/fazendas/<int:id>/documentos")
@login_required
def listar_documentos_fazenda(id):
    """Lista os documentos associados a uma fazenda."""
    fazenda = Fazenda.query.get_or_404(id)
    documentos = Documento.query.filter_by(fazenda_id=id).all()
    return render_template(
        "admin/fazendas/documentos.html", fazenda=fazenda, documentos=documentos
    )


# Rotas para Documentos
@admin_bp.route("/documentos")
@login_required
def listar_documentos():
    """Lista todos os documentos cadastrados, com filtros."""
    fazendas = Fazenda.query.order_by(Fazenda.nome).all()
    pessoas = Pessoa.query.order_by(Pessoa.nome).all()

    fazenda_id = request.args.get("fazenda_id", type=int)
    pessoa_id = request.args.get("pessoa_id", type=int)
    nome_busca = request.args.get("busca", "")

    query = Documento.query

    if fazenda_id:
        query = query.filter(Documento.fazenda_id == fazenda_id)
    if pessoa_id:
        query = query.filter(Documento.pessoa_id == pessoa_id)
    if nome_busca:
        query = query.filter(Documento.nome.ilike(f"%{nome_busca}%"))

    documentos = query.order_by(Documento.data_vencimento.asc()).all()

    return render_template(
        "admin/documentos/listar.html",
        documentos=documentos,
        fazendas=fazendas,
        pessoas=pessoas,
        fazenda_id=fazenda_id,
        pessoa_id=pessoa_id,
        nome_busca=nome_busca,
    )


@admin_bp.route("/documentos/novo", methods=["GET", "POST"])
@login_required
def novo_documento():
    """Cadastra um novo documento."""
    fazendas = Fazenda.query.all()
    pessoas = Pessoa.query.all()
    tipos_documento = TipoDocumento  # Enum para template

    if request.method == "POST":
        nome = request.form.get("nome")
        tipo = request.form.get("tipo")
        tipo_personalizado = request.form.get("tipo_personalizado")
        data_emissao = request.form.get("data_emissao")
        data_vencimento = request.form.get("data_vencimento")
        emails_notificacao = request.form.get("emails_notificacao")
        tipo_entidade = request.form.get("tipo_entidade")
        fazenda_id = (
            request.form.get("fazenda_id") if tipo_entidade == "FAZENDA" else None
        )
        pessoa_id = request.form.get("pessoa_id") if tipo_entidade == "PESSOA" else None

        prazos_notificacao = request.form.getlist("prazo_notificacao[]")
        prazos_notificacao = [int(p) for p in prazos_notificacao if p.isdigit()]

        # Validação básica
        if not nome or not tipo or not data_emissao:
            flash("Todos os campos com * são obrigatórios.", "danger")
            return render_template(
                "admin/documentos/form.html",
                tipos_documento=tipos_documento,
                fazendas=fazendas,
                pessoas=pessoas,
            )
        if tipo_entidade == "FAZENDA" and not fazenda_id:
            flash("Selecione uma fazenda/área para relacionar o documento.", "danger")
            return render_template(
                "admin/documentos/form.html",
                tipos_documento=tipos_documento,
                fazendas=fazendas,
                pessoas=pessoas,
            )
        if tipo_entidade == "PESSOA" and not pessoa_id:
            flash("Selecione uma pessoa para relacionar o documento.", "danger")
            return render_template(
                "admin/documentos/form.html",
                tipos_documento=tipos_documento,
                fazendas=fazendas,
                pessoas=pessoas,
            )
        if tipo == "Outros" and not tipo_personalizado:
            flash(
                'Para o tipo "Outros", é necessário informar o tipo personalizado.',
                "danger",
            )
            return render_template(
                "admin/documentos/form.html",
                tipos_documento=tipos_documento,
                fazendas=fazendas,
                pessoas=pessoas,
            )
        # Converter datas
        try:
            data_emissao = datetime.datetime.strptime(data_emissao, "%Y-%m-%d").date()
            data_vencimento = (
                datetime.datetime.strptime(data_vencimento, "%Y-%m-%d").date()
                if data_vencimento
                else None
            )
        except Exception:
            flash("Formato de data inválido.", "danger")
            return render_template(
                "admin/documentos/form.html",
                tipos_documento=tipos_documento,
                fazendas=fazendas,
                pessoas=pessoas,
            )

        # Criar documento
        novo_documento = Documento(
            nome=nome,
            tipo=TipoDocumento(tipo),
            tipo_personalizado=tipo_personalizado if tipo == "Outros" else None,
            data_emissao=data_emissao,
            data_vencimento=data_vencimento,
            tipo_entidade=(
                TipoEntidade.FAZENDA
                if tipo_entidade == "FAZENDA"
                else TipoEntidade.PESSOA
            ),
            fazenda_id=int(fazenda_id) if fazenda_id else None,
            pessoa_id=int(pessoa_id) if pessoa_id else None,
        )
        novo_documento.emails_notificacao = emails_notificacao
        novo_documento.prazos_notificacao = prazos_notificacao
        db.session.add(novo_documento)
        db.session.commit()
        registrar_auditoria(
            acao="criação",
            entidade="Documento",
            valor_anterior=None,
            valor_novo={
                "id": novo_documento.id,
                "nome": novo_documento.nome,
                "tipo": novo_documento.tipo.value,
                "tipo_personalizado": novo_documento.tipo_personalizado,
                "data_emissao": str(novo_documento.data_emissao),
                "data_vencimento": (
                    str(novo_documento.data_vencimento)
                    if novo_documento.data_vencimento
                    else None
                ),
                "tipo_entidade": novo_documento.tipo_entidade.value,
                "fazenda_id": novo_documento.fazenda_id,
                "pessoa_id": novo_documento.pessoa_id,
                "emails_notificacao": novo_documento.emails_notificacao,
                "prazos_notificacao": novo_documento.prazos_notificacao,
            },
        )
        flash(f"Documento {nome} cadastrado com sucesso!", "success")
        return redirect(url_for("admin.listar_documentos"))

    return render_template(
        "admin/documentos/form.html",
        tipos_documento=tipos_documento,
        fazendas=fazendas,
        pessoas=pessoas,
    )


@admin_bp.route("/documentos/<int:id>/editar", methods=["GET", "POST"])
@login_required
def editar_documento(id):
    """Edita um documento existente."""
    documento = Documento.query.get_or_404(id)
    fazendas = Fazenda.query.all()
    pessoas = Pessoa.query.all()

    if request.method == "POST":
        nome = request.form.get("nome")
        tipo = request.form.get("tipo")
        tipo_personalizado = request.form.get("tipo_personalizado")
        data_emissao = request.form.get("data_emissao")
        data_vencimento = request.form.get("data_vencimento")
        emails_notificacao = request.form.get("emails_notificacao")
        tipo_entidade = request.form.get("tipo_entidade")
        fazenda_id = (
            request.form.get("fazenda_id") if tipo_entidade == "FAZENDA" else None
        )
        pessoa_id = request.form.get("pessoa_id") if tipo_entidade == "PESSOA" else None

        # Obter múltiplos prazos de notificação
        prazos_notificacao = request.form.getlist("prazo_notificacao[]")
        if not prazos_notificacao:
            prazos_notificacao = []
        else:
            prazos_notificacao = [int(prazo) for prazo in prazos_notificacao]

        # Validação básica
        if not nome or not tipo or not data_emissao:
            flash("Todos os campos com * são obrigatórios.", "danger")
            return render_template(
                "admin/documentos/form.html",
                documento=documento,
                tipos_documento=TipoDocumento,
                fazendas=fazendas,
                pessoas=pessoas,
            )

        if tipo_entidade == "FAZENDA" and not fazenda_id:
            flash("Selecione uma fazenda/área para relacionar o documento.", "danger")
            return render_template(
                "admin/documentos/form.html",
                documento=documento,
                tipos_documento=TipoDocumento,
                fazendas=fazendas,
                pessoas=pessoas,
            )
        elif tipo_entidade == "PESSOA" and not pessoa_id:
            flash("Selecione uma pessoa para relacionar o documento.", "danger")
            return render_template(
                "admin/documentos/form.html",
                documento=documento,
                tipos_documento=TipoDocumento,
                fazendas=fazendas,
                pessoas=pessoas,
            )

        if tipo == "Outros" and not tipo_personalizado:
            flash(
                'Para o tipo "Outros", é necessário informar o tipo personalizado.',
                "danger",
            )
            return render_template(
                "admin/documentos/form.html",
                documento=documento,
                tipos_documento=TipoDocumento,
                fazendas=fazendas,
                pessoas=pessoas,
            )

        # Converter datas
        try:
            data_emissao = datetime.datetime.strptime(data_emissao, "%Y-%m-%d").date()
            if data_vencimento:
                data_vencimento = datetime.datetime.strptime(
                    data_vencimento, "%Y-%m-%d"
                ).date()
            else:
                data_vencimento = None
        except ValueError:
            flash("Formato de data inválido.", "danger")
            return render_template(
                "admin/documentos/form.html",
                documento=documento,
                tipos_documento=TipoDocumento,
                fazendas=fazendas,
                pessoas=pessoas,
            )

        valor_anterior = {
            "id": documento.id,
            "nome": documento.nome,
            "tipo": documento.tipo.value if documento.tipo else None,
            "tipo_personalizado": documento.tipo_personalizado,
            "data_emissao": str(documento.data_emissao),
            "data_vencimento": (
                str(documento.data_vencimento) if documento.data_vencimento else None
            ),
            "tipo_entidade": (
                documento.tipo_entidade.value if documento.tipo_entidade else None
            ),
            "fazenda_id": documento.fazenda_id,
            "pessoa_id": documento.pessoa_id,
            "emails_notificacao": documento.emails_notificacao,
            "prazos_notificacao": documento.prazos_notificacao,
        }

        documento.nome = nome
        documento.tipo = TipoDocumento(tipo)
        documento.tipo_personalizado = tipo_personalizado if tipo == "Outros" else None
        documento.data_emissao = data_emissao
        documento.data_vencimento = data_vencimento
        documento.tipo_entidade = (
            TipoEntidade.FAZENDA if tipo_entidade == "FAZENDA" else TipoEntidade.PESSOA
        )

        if tipo_entidade == "FAZENDA":
            documento.fazenda_id = int(fazenda_id)
            documento.pessoa_id = None
        else:
            documento.fazenda_id = None
            documento.pessoa_id = int(pessoa_id)

        documento.emails_notificacao = emails_notificacao
        documento.prazos_notificacao = prazos_notificacao

        db.session.commit()

        registrar_auditoria(
            acao="edição",
            entidade="Documento",
            valor_anterior=valor_anterior,
            valor_novo={
                "id": documento.id,
                "nome": documento.nome,
                "tipo": documento.tipo.value if documento.tipo else None,
                "tipo_personalizado": documento.tipo_personalizado,
                "data_emissao": str(documento.data_emissao),
                "data_vencimento": (
                    str(documento.data_vencimento)
                    if documento.data_vencimento
                    else None
                ),
                "tipo_entidade": (
                    documento.tipo_entidade.value if documento.tipo_entidade else None
                ),
                "fazenda_id": documento.fazenda_id,
                "pessoa_id": documento.pessoa_id,
                "emails_notificacao": documento.emails_notificacao,
                "prazos_notificacao": documento.prazos_notificacao,
            },
        )
        flash(f"Documento {nome} atualizado com sucesso!", "success")
        return redirect(url_for("admin.listar_documentos"))

    return render_template(
        "admin/documentos/form.html",
        documento=documento,
        tipos_documento=TipoDocumento,
        fazendas=fazendas,
        pessoas=pessoas,
    )


@admin_bp.route("/documentos/<int:id>/excluir", methods=["POST"])
@login_required
def excluir_documento(id):
    """Exclui um documento do sistema."""
    documento = Documento.query.get_or_404(id)

    nome = documento.nome
    valor_anterior = {
        "id": documento.id,
        "nome": documento.nome,
        "tipo": documento.tipo.value if documento.tipo else None,
        "tipo_personalizado": documento.tipo_personalizado,
        "data_emissao": str(documento.data_emissao),
        "data_vencimento": (
            str(documento.data_vencimento) if documento.data_vencimento else None
        ),
        "tipo_entidade": (
            documento.tipo_entidade.value if documento.tipo_entidade else None
        ),
        "fazenda_id": documento.fazenda_id,
        "pessoa_id": documento.pessoa_id,
        "emails_notificacao": documento.emails_notificacao,
        "prazos_notificacao": documento.prazos_notificacao,
    }
    db.session.delete(documento)
    db.session.commit()
    registrar_auditoria(
        acao="exclusão",
        entidade="Documento",
        valor_anterior=valor_anterior,
        valor_novo=None,
    )
    flash(f"Documento {nome} excluído com sucesso!", "success")
    return redirect(url_for("admin.listar_documentos"))


@admin_bp.route("/documentos/vencidos")
@login_required
def listar_documentos_vencidos():
    """Lista documentos vencidos ou próximos do vencimento."""
    hoje = datetime.date.today()

    documentos_vencidos = (
        Documento.query.filter(Documento.data_vencimento < hoje)
        .order_by(Documento.data_vencimento)
        .all()
    )

    data_limite = hoje + datetime.timedelta(days=30)
    documentos_proximos = (
        Documento.query.filter(
            Documento.data_vencimento >= hoje, Documento.data_vencimento <= data_limite
        )
        .order_by(Documento.data_vencimento)
        .all()
    )

    return render_template(
        "admin/documentos/vencidos.html",
        documentos_vencidos=documentos_vencidos,
        documentos_proximos=documentos_proximos,
    )


@admin_bp.route("/documentos/notificacoes", methods=["GET", "POST"])
@login_required
def notificacoes_documentos():
    """Gerencia notificações de vencimento de documentos."""
    documentos_por_prazo = verificar_documentos_vencendo()
    if request.method == "POST":
        total = 0
        enviados = 0
        erros = []
        for prazo, docs in documentos_por_prazo.items():
            for doc in docs:
                emails = []
                if hasattr(doc, "emails_notificacao") and doc.emails_notificacao:
                    if isinstance(doc.emails_notificacao, list):
                        emails = doc.emails_notificacao
                    else:
                        emails = [
                            e.strip()
                            for e in doc.emails_notificacao.split(",")
                            if e.strip()
                        ]
                if not emails:
                    continue
                assunto, corpo_html = formatar_email_notificacao(doc, prazo)
                enviado = EmailService().send_email(
                    emails, assunto, corpo_html, html=True
                )
                total += 1
                if enviado:
                    enviados += 1
                else:
                    erros.append(doc.nome)
        if enviados:
            flash(
                f"{enviados} de {total} notificações enviadas com sucesso!", "success"
            )
        else:
            flash(
                "Nenhuma notificação enviada. Verifique se há e-mails cadastrados.",
                "warning",
            )
        if erros:
            flash(f'Falha ao enviar notificação para: {", ".join(erros)}', "danger")
        return redirect(url_for("admin.notificacoes_documentos"))
    return render_template(
        "admin/documentos/notificacoes.html", documentos_por_prazo=documentos_por_prazo
    )


@admin_bp.route("/testar-email", methods=["POST"])
@login_required
def testar_email():
    emails = request.form.get("emails", "")
    if not emails:
        return jsonify({"sucesso": False, "mensagem": "Nenhum e-mail informado."})
    lista_emails = [email.strip() for email in emails.split(",") if email.strip()]
    if not lista_emails:
        return jsonify({"sucesso": False, "mensagem": "Formato de e-mail inválido."})
    sucesso = EmailService().enviar_email_teste(lista_emails)
    mensagem = (
        "E-mail de teste enviado com sucesso."
        if sucesso
        else "Falha ao enviar e-mail de teste. Verifique as configurações."
    )
    return jsonify({"sucesso": sucesso, "mensagem": mensagem})<|MERGE_RESOLUTION|>--- conflicted
+++ resolved
@@ -414,24 +414,6 @@
 
 @admin_bp.route("/fazendas/<int:id>")
 @login_required
-<<<<<<< HEAD
-def detalhes_fazenda(id):
-    """Detalha a fazenda, incluindo uso em endividamentos"""
-    from src.models.endividamento import EndividamentoFazenda  # avoid circular import
-    fazenda = Fazenda.query.get_or_404(id)
-    vinculos = EndividamentoFazenda.query.filter_by(fazenda_id=id).all()
-    vinculos_credito = [v for v in vinculos if v.tipo == 'objeto_credito']
-    vinculos_garantia = [v for v in vinculos if v.tipo == 'garantia']
-    total_consumido = sum(v.hectares or 0 for v in vinculos_credito)
-    saldo_disponivel = (fazenda.tamanho_total or 0) - total_consumido
-    return render_template(
-        "admin/fazendas/detalhes.html",
-        fazenda=fazenda,
-        vinculos_credito=vinculos_credito,
-        vinculos_garantia=vinculos_garantia,
-        total_consumido=total_consumido,
-        saldo_disponivel=saldo_disponivel,
-=======
 def visualizar_fazenda(id):
     """Visualiza detalhes de uma fazenda."""
     from src.models.endividamento import EndividamentoFazenda
@@ -456,7 +438,6 @@
         vinculos_endividamento=vinculos_endividamento,
         area_usada_credito=area_usada_credito,
         area_disponivel_credito=area_disponivel_credito,
->>>>>>> e0e8cac2
     )
 
 
