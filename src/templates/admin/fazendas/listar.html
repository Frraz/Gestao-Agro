--- conflicted
+++ resolved
@@ -49,32 +49,10 @@
                                     <td>{{ fazenda.area_consolidada }}</td>
                                     <td>{{ fazenda.tamanho_disponivel }}</td>
                                     <td>
-<<<<<<< HEAD
                                         <span class="badge bg-secondary">Múltiplos</span>
                                     </td>
                                     <td>
                                         <span class="badge bg-info">{{ fazenda.total_pessoas }}</span>
-=======
-                                        {# Exibe todos os tipos de posse associados à fazenda #}
-                                        {% if fazenda.pessoas_fazenda is defined and fazenda.pessoas_fazenda|length > 0 %}
-                                            {% for rel in fazenda.pessoas_fazenda %}
-                                                <span class="badge bg-{{ 'success' if rel.tipo_posse.value == 'PROPRIA' else 'info' }}">
-                                                    {{ rel.tipo_posse.value|capitalize }}
-                                                </span>
-                                            {% endfor %}
-                                        {% else %}
-                                            <span class="badge bg-secondary">N/A</span>
-                                        {% endif %}
-                                    </td>
-                                    <td>
-                                        <span class="badge bg-info">
-                                            {% if fazenda.pessoas_fazenda is defined %}
-                                                {{ fazenda.pessoas_fazenda|length }}
-                                            {% else %}
-                                                0
-                                            {% endif %}
-                                        </span>
->>>>>>> c26cd8c9
                                         <a href="{{ url_for('admin.listar_pessoas_fazenda', id=fazenda.id) }}" class="btn btn-sm btn-outline-info">
                                             <i class="fas fa-eye"></i> Ver
                                         </a>
