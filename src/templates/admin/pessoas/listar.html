<!-- /src/templates/admin/pessoas/listar.html -->

{% extends 'layouts/base.html' %}

{% block title %}Pessoas - Sistema de Gestão de Fazendas{% endblock %}

{% block content %}
<div class="container-fluid">
    <div class="d-flex justify-content-between align-items-center mb-4">
        <h1 class="h3 text-gray-800">Pessoas</h1>
        <a href="{{ url_for('admin.nova_pessoa') }}" class="btn btn-primary">
            <i class="fas fa-plus"></i> Nova Pessoa
        </a>
    </div>

    <div class="card shadow mb-4">
        <div class="card-header py-3 d-flex flex-row align-items-center justify-content-between">
            <h6 class="m-0 font-weight-bold text-primary">Lista de Pessoas</h6>
            <div class="input-group w-50">
                <input type="text" class="form-control" id="tableSearch" placeholder="Buscar...">
                <span class="input-group-text"><i class="fas fa-search"></i></span>
            </div>
        </div>
        <div class="card-body">
            {% if pessoas %}
                <div class="table-responsive">
                    <table class="table table-bordered table-hover" width="100%" cellspacing="0">
                        <thead>
                            <tr>
                                <th>Nome</th>
                                <th>CPF/CNPJ</th>
                                <th>Email</th>
                                <th>Telefone</th>
                                <th>Fazendas</th>
                                <th>Ações</th>
                            </tr>
                        </thead>
                        <tbody>
                            {% for pessoa in pessoas %}
                                <tr>
                                    <td>{{ pessoa.nome }}</td>
                                    <td>
                                        {% if pessoa.formatar_cpf_cnpj is defined %}
                                            {{ pessoa.formatar_cpf_cnpj() }}
                                        {% else %}
                                            {{ pessoa.cpf_cnpj }}
                                        {% endif %}
                                    </td>
                                    <td>{{ pessoa.email or '-' }}</td>
                                    <td>{{ pessoa.telefone or '-' }}</td>
                                    <td>
<<<<<<< HEAD
                                        <span class="badge bg-info">{{ pessoa.total_fazendas }}</span>
=======
                                        <span class="badge bg-info">
                                            {% if pessoa.pessoas_fazenda is defined %}
                                                {{ pessoa.pessoas_fazenda|length }}
                                            {% else %}
                                                0
                                            {% endif %}
                                        </span>
>>>>>>> c26cd8c9
                                        <a href="{{ url_for('admin.listar_fazendas_pessoa', id=pessoa.id) }}" class="btn btn-sm btn-outline-info">
                                            <i class="fas fa-eye"></i> Ver
                                        </a>
                                    </td>
                                    <td>
                                        <a href="{{ url_for('admin.editar_pessoa', id=pessoa.id) }}" class="btn btn-sm btn-primary">
                                            <i class="fas fa-edit"></i> Editar
                                        </a>
                                        <form action="{{ url_for('admin.excluir_pessoa', id=pessoa.id) }}" method="POST" class="d-inline" onsubmit="return confirm('Tem certeza que deseja excluir esta pessoa?');">
                                            <button type="submit" class="btn btn-sm btn-danger btn-delete">
                                                <i class="fas fa-trash"></i> Excluir
                                            </button>
                                        </form>
                                    </td>
                                </tr>
                            {% endfor %}
                        </tbody>
                    </table>
                </div>
            {% else %}
                <div class="text-center py-4">
                    <i class="fas fa-users fa-3x text-gray-300 mb-3"></i>
                    <p class="mb-0">Nenhuma pessoa cadastrada.</p>
                    <a href="{{ url_for('admin.nova_pessoa') }}" class="btn btn-primary mt-3">
                        <i class="fas fa-plus"></i> Cadastrar Pessoa
                    </a>
                </div>
            {% endif %}
        </div>
    </div>
</div>
{% endblock %}<|MERGE_RESOLUTION|>--- conflicted
+++ resolved
@@ -49,17 +49,9 @@
                                     <td>{{ pessoa.email or '-' }}</td>
                                     <td>{{ pessoa.telefone or '-' }}</td>
                                     <td>
-<<<<<<< HEAD
+
                                         <span class="badge bg-info">{{ pessoa.total_fazendas }}</span>
-=======
-                                        <span class="badge bg-info">
-                                            {% if pessoa.pessoas_fazenda is defined %}
-                                                {{ pessoa.pessoas_fazenda|length }}
-                                            {% else %}
-                                                0
-                                            {% endif %}
-                                        </span>
->>>>>>> c26cd8c9
+
                                         <a href="{{ url_for('admin.listar_fazendas_pessoa', id=pessoa.id) }}" class="btn btn-sm btn-outline-info">
                                             <i class="fas fa-eye"></i> Ver
                                         </a>
