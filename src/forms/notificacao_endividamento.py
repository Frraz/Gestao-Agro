# /src/forms/notificacao_endividamento.py

"""Formulário para Notificações de Endividamento"""
from typing import List, Optional
from flask_wtf import FlaskForm
from wtforms import BooleanField, TextAreaField, SelectMultipleField, widgets, SubmitField
from wtforms.validators import DataRequired, Length, ValidationError
import re


<<<<<<< HEAD
class MultiCheckboxField(SelectMultipleField):
    """
    Campo customizado para múltiplos checkboxes.
    
    Permite selecionar múltiplas opções através de caixas de seleção
    em vez da interface padrão de seleção múltipla.
    """
    widget = widgets.ListWidget(prefix_label=False)
    option_widget = widgets.CheckboxInput()


=======
>>>>>>> 2ee1a984
class NotificacaoEndividamentoForm(FlaskForm):
    """
    Formulário para configuração de notificações de endividamento.
    
    Permite configurar emails para receber notificações e 
    definir prazos para envio das notificações antes do vencimento.
    """

    emails = TextAreaField(
        "E-mails para Notificação",
        validators=[DataRequired(), Length(max=2000)],
        description="Digite um e-mail por linha. As notificações serão enviadas nos prazos selecionados abaixo.",
        render_kw={"rows": 5, "placeholder": "exemplo@email.com\noutro@email.com"}
    )
    
    prazos = MultiCheckboxField(
        "Prazos de Notificação",
        choices=[
            ('180', '6 meses antes'),
            ('90', '3 meses antes'),
            ('60', '60 dias antes'),
            ('30', '30 dias antes'),
            ('15', '15 dias antes'),
            ('7', '7 dias antes'),
            ('3', '3 dias antes'),
            ('1', '1 dia antes')
        ],
        default=['30', '15', '7', '3', '1'],  # Prazos padrão selecionados
        description="Selecione quando deseja receber as notificações"
    )
    
    ativo = BooleanField(
        "Ativar Notificações",
        default=True,
        description="Marque para ativar as notificações automáticas"
    )
    
    submeter = SubmitField("Salvar Configurações")

    def validate_emails(self, field) -> None:
        """
        Valida se os e-mails estão em formato correto.
        
        Args:
            field: Campo de emails do formulário
            
        Raises:
            ValidationError: Se os emails estiverem em formato inválido
        """
        if not field.data:
            raise ValidationError("Pelo menos um e-mail deve ser informado.")

        emails = [email.strip() for email in field.data.split("\n") if email.strip()]
        
        if not emails:
            raise ValidationError("Pelo menos um e-mail deve ser informado.")
        
        email_pattern = re.compile(r"^[a-zA-Z0-9._%+-]+@[a-zA-Z0-9.-]+\.[a-zA-Z]{2,}$")

        invalid_emails = []
        for email in emails:
            if not email_pattern.match(email):
                invalid_emails.append(email)
        
        if invalid_emails:
            raise ValidationError(f"E-mails inválidos: {', '.join(invalid_emails)}")
        
        # Verificar duplicados
        if len(emails) != len(set(emails)):
            raise ValidationError("Existem e-mails duplicados na lista.")
    
    def get_emails_list(self) -> List[str]:
        """
        Retorna lista de emails limpos.
        
        Returns:
            Lista de endereços de email formatados
        """
        if self.emails.data:
            return [email.strip() for email in self.emails.data.split("\n") if email.strip()]
        return []
    
    def set_emails_from_list(self, emails_list: List[str]) -> None:
        """
        Define emails a partir de uma lista.
        
        Args:
            emails_list: Lista de endereços de email
        """
        if emails_list:
            self.emails.data = "\n".join(emails_list)
    
    def get_prazos_dias(self) -> List[int]:
        """
        Obtém os prazos selecionados em formato numérico.
        
        Returns:
            Lista de prazos em dias (inteiros)
        """
        if hasattr(self, 'prazos') and self.prazos.data:
            return [int(prazo) for prazo in self.prazos.data]
        return [30, 15, 7, 3, 1]  # Valores padrão<|MERGE_RESOLUTION|>--- conflicted
+++ resolved
@@ -8,20 +8,6 @@
 import re
 
 
-<<<<<<< HEAD
-class MultiCheckboxField(SelectMultipleField):
-    """
-    Campo customizado para múltiplos checkboxes.
-    
-    Permite selecionar múltiplas opções através de caixas de seleção
-    em vez da interface padrão de seleção múltipla.
-    """
-    widget = widgets.ListWidget(prefix_label=False)
-    option_widget = widgets.CheckboxInput()
-
-
-=======
->>>>>>> 2ee1a984
 class NotificacaoEndividamentoForm(FlaskForm):
     """
     Formulário para configuração de notificações de endividamento.
@@ -84,43 +70,4 @@
         invalid_emails = []
         for email in emails:
             if not email_pattern.match(email):
-                invalid_emails.append(email)
-        
-        if invalid_emails:
-            raise ValidationError(f"E-mails inválidos: {', '.join(invalid_emails)}")
-        
-        # Verificar duplicados
-        if len(emails) != len(set(emails)):
-            raise ValidationError("Existem e-mails duplicados na lista.")
-    
-    def get_emails_list(self) -> List[str]:
-        """
-        Retorna lista de emails limpos.
-        
-        Returns:
-            Lista de endereços de email formatados
-        """
-        if self.emails.data:
-            return [email.strip() for email in self.emails.data.split("\n") if email.strip()]
-        return []
-    
-    def set_emails_from_list(self, emails_list: List[str]) -> None:
-        """
-        Define emails a partir de uma lista.
-        
-        Args:
-            emails_list: Lista de endereços de email
-        """
-        if emails_list:
-            self.emails.data = "\n".join(emails_list)
-    
-    def get_prazos_dias(self) -> List[int]:
-        """
-        Obtém os prazos selecionados em formato numérico.
-        
-        Returns:
-            Lista de prazos em dias (inteiros)
-        """
-        if hasattr(self, 'prazos') and self.prazos.data:
-            return [int(prazo) for prazo in self.prazos.data]
-        return [30, 15, 7, 3, 1]  # Valores padrão+                raise ValidationError(f"E-mail inválido: {email}")