--- conflicted
+++ resolved
@@ -128,47 +128,18 @@
         ['pdf', 'png', 'jpg', 'jpeg', 'gif', 'doc', 'docx', 'xls', 'xlsx']
     )
 
-<<<<<<< HEAD
-    # ========== CONFIGURAÇÕES DO CELERY ==========
-    
+    # ========== CONFIGURAÇÕES DO CELERY (CRÍTICO PARA NOTIFICAÇÕES) ==========
+
     # URLs do Celery
     CELERY_BROKER_URL = os.getenv("CELERY_BROKER_URL", REDIS_URL)
     CELERY_RESULT_BACKEND = os.getenv("CELERY_RESULT_BACKEND", REDIS_URL)
-    
-    # Serialização
-=======
-    # ========== CONFIGURAÇÕES DO CELERY (CRÍTICO PARA NOTIFICAÇÕES) ==========
-
-    # URLs do Celery
-    CELERY_BROKER_URL = os.getenv("CELERY_BROKER_URL", REDIS_URL)
-    CELERY_RESULT_BACKEND = os.getenv("CELERY_RESULT_BACKEND", REDIS_URL)
 
     # Configurações essenciais do Celery
->>>>>>> 2ee1a984
     CELERY_TASK_SERIALIZER = 'json'
     CELERY_ACCEPT_CONTENT = ['json']
     CELERY_RESULT_SERIALIZER = 'json'
     CELERY_TIMEZONE = CELERY_TIMEZONE
     CELERY_ENABLE_UTC = True
-<<<<<<< HEAD
-    
-    # Performance e Limites
-    CELERY_RESULT_EXPIRES = parse_int_env("CELERY_RESULT_EXPIRES", 3600)  # 1 hora
-    CELERY_TASK_SOFT_TIME_LIMIT = parse_int_env("CELERY_TASK_SOFT_TIME_LIMIT", 300)  # 5 minutos
-    CELERY_TASK_TIME_LIMIT = parse_int_env("CELERY_TASK_TIME_LIMIT", 600)  # 10 minutos
-    CELERY_TASK_MAX_RETRIES = parse_int_env("CELERY_TASK_MAX_RETRIES", 3)
-    CELERY_TASK_DEFAULT_RETRY_DELAY = parse_int_env("CELERY_TASK_DEFAULT_RETRY_DELAY", 60)
-    
-    # Configurações de Worker
-    CELERY_WORKER_PREFETCH_MULTIPLIER = parse_int_env("CELERY_WORKER_PREFETCH_MULTIPLIER", 4)
-    CELERY_WORKER_MAX_TASKS_PER_CHILD = parse_int_env("CELERY_WORKER_MAX_TASKS_PER_CHILD", 1000)
-    CELERY_WORKER_DISABLE_RATE_LIMITS = False
-    
-    # Backend específico para Redis
-    CELERY_REDIS_MAX_CONNECTIONS = parse_int_env("CELERY_REDIS_MAX_CONNECTIONS", 20)
-    CELERY_BROKER_POOL_LIMIT = parse_int_env("CELERY_BROKER_POOL_LIMIT", 10)
-    
-=======
 
     # Configuração de expiração de resultados
     CELERY_RESULT_EXPIRES = 3600  # 1 hora
@@ -179,7 +150,6 @@
     CELERY_TASK_MAX_RETRIES = 3
     CELERY_TASK_DEFAULT_RETRY_DELAY = 60  # 1 minuto
 
->>>>>>> 2ee1a984
     # ========== AGENDAMENTO DE TAREFAS (CELERY BEAT) ==========
     CELERY_BEAT_SCHEDULE = {
         # Verifica notificações a cada 5 minutos
@@ -251,26 +221,11 @@
         [180, 90, 60, 30, 15, 7, 3, 1]
     )
     NOTIFICATION_EMAIL_ENABLED = str_to_bool(os.getenv("NOTIFICATION_EMAIL_ENABLED", "true"))
-<<<<<<< HEAD
-    NOTIFICATION_BATCH_SIZE = parse_int_env("NOTIFICATION_BATCH_SIZE", 50)  # Emails por lote
-    NOTIFICATION_RETRY_ATTEMPTS = parse_int_env("NOTIFICATION_RETRY_ATTEMPTS", 3)
-    NOTIFICATION_ADMIN_EMAILS = parse_list_env("NOTIFICATION_ADMIN_EMAILS", [])
-    
+
     # ========== LOGGING ==========
     LOG_LEVEL = os.getenv("LOG_LEVEL", "INFO")
     LOG_TO_STDOUT = str_to_bool(os.getenv("LOG_TO_STDOUT", "false"))
-    LOG_FORMAT = os.getenv(
-        "LOG_FORMAT",
-        "%(asctime)s [%(levelname)s] %(name)s: %(message)s"
-    )
-    
-=======
-
-    # ========== LOGGING ==========
-    LOG_LEVEL = os.getenv("LOG_LEVEL", "INFO")
-    LOG_TO_STDOUT = str_to_bool(os.getenv("LOG_TO_STDOUT", "false"))
-
->>>>>>> 2ee1a984
+
     # ========== CACHE ==========
     CACHE_TYPE = os.getenv("CACHE_TYPE", "RedisCache")
     CACHE_REDIS_URL = os.getenv("CACHE_REDIS_URL", REDIS_URL)
@@ -301,12 +256,7 @@
 class DevelopmentConfig(Config):
     """Configurações para ambiente de desenvolvimento."""
     DEBUG = True
-<<<<<<< HEAD
-    TESTING = False
-    
-=======
-
->>>>>>> 2ee1a984
+
     # Em desenvolvimento, verificar notificações mais frequentemente
     CELERY_BEAT_SCHEDULE = {
         **Config.CELERY_BEAT_SCHEDULE,
@@ -354,26 +304,6 @@
 class ProductionConfig(Config):
     """Configurações para produção."""
     DEBUG = False
-<<<<<<< HEAD
-    TESTING = False
-    
-    # Logs menos verbosos em produção
-    LOG_LEVEL = os.getenv("LOG_LEVEL", "WARNING")
-    SQLALCHEMY_ECHO = False
-    
-    # Forçar HTTPS em produção
-    SESSION_COOKIE_SECURE = True
-    SESSION_COOKIE_HTTPONLY = True
-    SESSION_COOKIE_SAMESITE = 'Strict'
-    
-    # Segurança adicional
-    WTF_CSRF_TIME_LIMIT = None  # CSRF tokens não expiram
-    
-    # Performance em produção
-    CELERY_WORKER_PREFETCH_MULTIPLIER = 1
-    CELERY_BROKER_POOL_LIMIT = None  # Sem limite de conexões
-    
-=======
 
     # Em produção, garantir que logs sejam mais detalhados
     LOG_LEVEL = os.getenv("LOG_LEVEL", "WARNING")
@@ -383,18 +313,12 @@
     SESSION_COOKIE_HTTPONLY = True
     SESSION_COOKIE_SAMESITE = 'Lax'
 
->>>>>>> 2ee1a984
     # Configurações específicas do Railway
     if os.getenv("RAILWAY_ENVIRONMENT"):
         # Railway fornece PORT automaticamente
         PORT = int(os.getenv("PORT", 5000))
-<<<<<<< HEAD
-        
-        # Ajustar URLs se fornecidos pelo Railway
-=======
 
         # Ajustar Redis URL se fornecido pelo Railway
->>>>>>> 2ee1a984
         if os.getenv("REDIS_URL"):
             REDIS_URL = os.getenv("REDIS_URL")
             CELERY_BROKER_URL = REDIS_URL
@@ -416,15 +340,8 @@
             SQLALCHEMY_DATABASE_URI = db_url.replace("postgres://", "postgresql://", 1)
 
 
-# Mapeamento de configurações por nome
-config_by_name = {
-    'development': DevelopmentConfig,
-    'testing': TestingConfig,
-    'production': ProductionConfig,
-    'dev': DevelopmentConfig,
-    'test': TestingConfig,
-    'prod': ProductionConfig,
-}
-
-# Configuração padrão
-default_config = config_by_name[parse_str_env("FLASK_ENV", "development")]+config_by_name = dict(
+    development=DevelopmentConfig,
+    testing=TestingConfig,
+    production=ProductionConfig,
+)