// Arquivo para gerenciar a auto-sugestão de municípios
document.addEventListener('DOMContentLoaded', function() {
    // Elementos do formulário
    const estadoSelect = document.getElementById('estado');
    const municipioInput = document.getElementById('municipio');
    
    // Criar elementos para a lista de sugestões
    const sugestoesContainer = document.createElement('div');
    sugestoesContainer.className = 'sugestoes-container';
    sugestoesContainer.style.display = 'none';
    sugestoesContainer.style.position = 'absolute';
    sugestoesContainer.style.width = municipioInput.offsetWidth + 'px';
    sugestoesContainer.style.maxHeight = '200px';
    sugestoesContainer.style.overflowY = 'auto';
    sugestoesContainer.style.border = '1px solid #ced4da';
    sugestoesContainer.style.borderRadius = '0.25rem';
    sugestoesContainer.style.backgroundColor = '#fff';
    sugestoesContainer.style.zIndex = '1000';
    sugestoesContainer.style.boxShadow = '0 2px 5px rgba(0,0,0,0.2)';
    
    // Inserir o container de sugestões após o input de município
    municipioInput.parentNode.insertBefore(sugestoesContainer, municipioInput.nextSibling);
    
    // Cache para armazenar municípios por estado
    const municipiosPorEstado = {};
    
<<<<<<< HEAD
    // Dados de fallback offline para os principais municípios brasileiros
    const municipiosFallback = {
        'SP': [
            {nome: 'São Paulo'}, {nome: 'Campinas'}, {nome: 'Santos'}, {nome: 'Ribeirão Preto'},
            {nome: 'São José dos Campos'}, {nome: 'Sorocaba'}, {nome: 'Osasco'}, {nome: 'Piracicaba'},
            {nome: 'Bauru'}, {nome: 'São Carlos'}, {nome: 'Marília'}, {nome: 'Taubaté'},
            {nome: 'Limeira'}, {nome: 'Presidente Prudente'}, {nome: 'Araçatuba'}, {nome: 'Araraquara'},
            {nome: 'Franca'}, {nome: 'Americana'}, {nome: 'Botucatu'}, {nome: 'Jacareí'}
        ],
        'RJ': [
            {nome: 'Rio de Janeiro'}, {nome: 'Niterói'}, {nome: 'Nova Iguaçu'}, {nome: 'São Gonçalo'},
            {nome: 'Duque de Caxias'}, {nome: 'Campos dos Goytacazes'}, {nome: 'Petrópolis'},
            {nome: 'Volta Redonda'}, {nome: 'Magé'}, {nome: 'Barra Mansa'}, {nome: 'Nova Friburgo'},
            {nome: 'Cabo Frio'}, {nome: 'Angra dos Reis'}, {nome: 'Resende'}, {nome: 'Teresópolis'}
        ],
        'MG': [
            {nome: 'Belo Horizonte'}, {nome: 'Uberlândia'}, {nome: 'Contagem'}, {nome: 'Juiz de Fora'},
            {nome: 'Montes Claros'}, {nome: 'Uberaba'}, {nome: 'Governador Valadares'}, {nome: 'Betim'},
            {nome: 'Ipatinga'}, {nome: 'Sete Lagoas'}, {nome: 'Divinópolis'}, {nome: 'Santa Luzia'},
            {nome: 'Ribeirão das Neves'}, {nome: 'Patos de Minas'}, {nome: 'Poços de Caldas'}
        ],
        'RS': [
            {nome: 'Porto Alegre'}, {nome: 'Caxias do Sul'}, {nome: 'Canoas'}, {nome: 'Pelotas'},
            {nome: 'Santa Maria'}, {nome: 'Gravataí'}, {nome: 'Viamão'}, {nome: 'Novo Hamburgo'},
            {nome: 'São Leopoldo'}, {nome: 'Rio Grande'}, {nome: 'Alvorada'}, {nome: 'Passo Fundo'},
            {nome: 'Sapucaia do Sul'}, {nome: 'Uruguaiana'}, {nome: 'Santa Cruz do Sul'}
        ],
        'PR': [
            {nome: 'Curitiba'}, {nome: 'Londrina'}, {nome: 'Maringá'}, {nome: 'Ponta Grossa'},
            {nome: 'Cascavel'}, {nome: 'São José dos Pinhais'}, {nome: 'Foz do Iguaçu'},
            {nome: 'Colombo'}, {nome: 'Guarapuava'}, {nome: 'Paranaguá'}, {nome: 'Araucária'},
            {nome: 'Toledo'}, {nome: 'Apucarana'}, {nome: 'Pinhais'}, {nome: 'Campo Largo'}
        ],
        'SC': [
            {nome: 'Florianópolis'}, {nome: 'Joinville'}, {nome: 'Blumenau'}, {nome: 'São José'},
            {nome: 'Criciúma'}, {nome: 'Chapecó'}, {nome: 'Itajaí'}, {nome: 'Lages'},
            {nome: 'Jaraguá do Sul'}, {nome: 'Palhoça'}, {nome: 'Balneário Camboriú'},
            {nome: 'Brusque'}, {nome: 'Tubarão'}, {nome: 'São Bento do Sul'}, {nome: 'Caçador'}
        ],
        'GO': [
            {nome: 'Goiânia'}, {nome: 'Aparecida de Goiânia'}, {nome: 'Anápolis'}, {nome: 'Rio Verde'},
            {nome: 'Luziânia'}, {nome: 'Águas Lindas de Goiás'}, {nome: 'Valparaíso de Goiás'},
            {nome: 'Trindade'}, {nome: 'Formosa'}, {nome: 'Novo Gama'}, {nome: 'Itumbiara'},
            {nome: 'Senador Canedo'}, {nome: 'Catalão'}, {nome: 'Jataí'}, {nome: 'Planaltina'}
        ],
        'MT': [
            {nome: 'Cuiabá'}, {nome: 'Várzea Grande'}, {nome: 'Rondonópolis'}, {nome: 'Sinop'},
            {nome: 'Tangará da Serra'}, {nome: 'Cáceres'}, {nome: 'Sorriso'}, {nome: 'Lucas do Rio Verde'},
            {nome: 'Barra do Garças'}, {nome: 'Primavera do Leste'}, {nome: 'Alta Floresta'},
            {nome: 'Poxoréu'}, {nome: 'Nova Mutum'}, {nome: 'Diamantino'}, {nome: 'Juína'}
        ],
        'MS': [
            {nome: 'Campo Grande'}, {nome: 'Dourados'}, {nome: 'Três Lagoas'}, {nome: 'Corumbá'},
            {nome: 'Ponta Porã'}, {nome: 'Naviraí'}, {nome: 'Nova Andradina'}, {nome: 'Aquidauana'},
            {nome: 'Sidrolândia'}, {nome: 'Maracaju'}, {nome: 'São Gabriel do Oeste'},
            {nome: 'Coxim'}, {nome: 'Chapadão do Sul'}, {nome: 'Amambai'}, {nome: 'Paranaíba'}
        ],
        'BA': [
            {nome: 'Salvador'}, {nome: 'Feira de Santana'}, {nome: 'Vitória da Conquista'},
            {nome: 'Camaçari'}, {nome: 'Juazeiro'}, {nome: 'Itabuna'}, {nome: 'Lauro de Freitas'},
            {nome: 'Ilhéus'}, {nome: 'Jequié'}, {nome: 'Teixeira de Freitas'}, {nome: 'Alagoinhas'},
            {nome: 'Porto Seguro'}, {nome: 'Simões Filho'}, {nome: 'Paulo Afonso'}, {nome: 'Eunápolis'}
        ]
    };

    // Função para buscar municípios da API com fallback offline
=======
    // Municípios mais comuns por estado (fallback)
    const municipiosFallback = {
        'SP': [
            {nome: 'São Paulo'}, {nome: 'Campinas'}, {nome: 'Santos'}, 
            {nome: 'Ribeirão Preto'}, {nome: 'Sorocaba'}, {nome: 'São José dos Campos'},
            {nome: 'Piracicaba'}, {nome: 'Bauru'}, {nome: 'Jundiaí'}, {nome: 'Franca'}
        ],
        'RJ': [
            {nome: 'Rio de Janeiro'}, {nome: 'Niterói'}, {nome: 'Campos dos Goytacazes'},
            {nome: 'Volta Redonda'}, {nome: 'Petrópolis'}, {nome: 'Nova Iguaçu'}
        ],
        'MG': [
            {nome: 'Belo Horizonte'}, {nome: 'Uberlândia'}, {nome: 'Contagem'},
            {nome: 'Juiz de Fora'}, {nome: 'Betim'}, {nome: 'Montes Claros'}
        ],
        'RS': [
            {nome: 'Porto Alegre'}, {nome: 'Caxias do Sul'}, {nome: 'Pelotas'},
            {nome: 'Canoas'}, {nome: 'Santa Maria'}, {nome: 'Gravataí'}
        ],
        'PR': [
            {nome: 'Curitiba'}, {nome: 'Londrina'}, {nome: 'Maringá'},
            {nome: 'Ponta Grossa'}, {nome: 'Cascavel'}, {nome: 'São José dos Pinhais'}
        ],
        'SC': [
            {nome: 'Florianópolis'}, {nome: 'Joinville'}, {nome: 'Blumenau'},
            {nome: 'São José'}, {nome: 'Criciúma'}, {nome: 'Chapecó'}
        ],
        'GO': [
            {nome: 'Goiânia'}, {nome: 'Aparecida de Goiânia'}, {nome: 'Anápolis'},
            {nome: 'Rio Verde'}, {nome: 'Luziânia'}, {nome: 'Águas Lindas de Goiás'}
        ],
        'MT': [
            {nome: 'Cuiabá'}, {nome: 'Várzea Grande'}, {nome: 'Rondonópolis'},
            {nome: 'Sinop'}, {nome: 'Tangará da Serra'}, {nome: 'Cáceres'}
        ],
        'MS': [
            {nome: 'Campo Grande'}, {nome: 'Dourados'}, {nome: 'Três Lagoas'},
            {nome: 'Corumbá'}, {nome: 'Ponta Porã'}, {nome: 'Naviraí'}
        ],
        'BA': [
            {nome: 'Salvador'}, {nome: 'Feira de Santana'}, {nome: 'Vitória da Conquista'},
            {nome: 'Camaçari'}, {nome: 'Juazeiro'}, {nome: 'Ilhéus'}
        ]
    };

    // Função para buscar municípios da API
>>>>>>> c26cd8c9
    async function buscarMunicipios(siglaUF) {
        // Verificar se já temos os municípios em cache
        if (municipiosPorEstado[siglaUF]) {
            return municipiosPorEstado[siglaUF];
        }
        
        try {
            const response = await fetch(`https://brasilapi.com.br/api/ibge/municipios/v1/${siglaUF}`, {
                timeout: 5000,
                headers: {
                    'Accept': 'application/json',
                    'User-Agent': 'Mozilla/5.0 (compatible; Gestao-Agro/1.0)'
                }
            });
            
            if (!response.ok) {
<<<<<<< HEAD
                throw new Error('Erro ao buscar municípios da API');
=======
                throw new Error(`HTTP ${response.status}: ${response.statusText}`);
>>>>>>> c26cd8c9
            }
            
            const municipios = await response.json();
            // Armazenar em cache
            municipiosPorEstado[siglaUF] = municipios;
            return municipios;
        } catch (error) {
<<<<<<< HEAD
            console.warn('Erro ao buscar municípios da API, usando dados offline:', error);
            
            // Usar dados de fallback se disponíveis
            const municipiosFallbackUF = municipiosFallback[siglaUF] || [];
            
            // Armazenar em cache mesmo sendo fallback
            municipiosPorEstado[siglaUF] = municipiosFallbackUF;
            
=======
            console.warn('Erro ao buscar municípios da API:', error);
            console.info('Usando lista de municípios offline para', siglaUF);
            
            // Fallback para lista local
            const municipiosFallbackUF = municipiosFallback[siglaUF] || [];
            municipiosPorEstado[siglaUF] = municipiosFallbackUF;
>>>>>>> c26cd8c9
            return municipiosFallbackUF;
        }
    }
    
    // Função para exibir sugestões
    function exibirSugestoes(municipios, filtro) {
        // Limpar sugestões anteriores
        sugestoesContainer.innerHTML = '';
        
        // Filtrar municípios pelo texto digitado
        const municipiosFiltrados = municipios.filter(municipio => 
            municipio.nome.toLowerCase().includes(filtro.toLowerCase())
        ).slice(0, 10); // Limitar a 10 sugestões
        
        if (municipiosFiltrados.length === 0) {
            // Mostrar mensagem quando não há sugestões
            if (filtro.length > 2) {
                const mensagem = document.createElement('div');
                mensagem.className = 'sugestao-item sugestao-vazia';
                mensagem.textContent = 'Nenhum município encontrado. Digite o nome manualmente.';
                mensagem.style.padding = '8px 12px';
                mensagem.style.color = '#6c757d';
                mensagem.style.fontStyle = 'italic';
                sugestoesContainer.appendChild(mensagem);
                sugestoesContainer.style.display = 'block';
                return;
            } else {
                sugestoesContainer.style.display = 'none';
                return;
            }
        }
        
        // Criar elementos para cada sugestão
        municipiosFiltrados.forEach(municipio => {
            const sugestao = document.createElement('div');
            sugestao.className = 'sugestao-item';
            sugestao.textContent = municipio.nome;
            sugestao.style.padding = '8px 12px';
            sugestao.style.cursor = 'pointer';
            sugestao.style.borderBottom = '1px solid #e9ecef';
            
            // Destacar ao passar o mouse
            sugestao.addEventListener('mouseover', function() {
                this.style.backgroundColor = '#f8f9fa';
            });
            
            sugestao.addEventListener('mouseout', function() {
                this.style.backgroundColor = 'transparent';
            });
            
            // Selecionar município ao clicar
            sugestao.addEventListener('click', function() {
                municipioInput.value = municipio.nome;
                sugestoesContainer.style.display = 'none';
            });
            
            sugestoesContainer.appendChild(sugestao);
        });
        
        // Exibir container de sugestões
        sugestoesContainer.style.display = 'block';
    }
    
    // Evento ao mudar o estado
    estadoSelect.addEventListener('change', async function() {
        const siglaUF = this.value;
        if (!siglaUF) return;
        
        // Limpar campo de município
        municipioInput.value = '';
        
        // Buscar municípios do estado selecionado
        const municipios = await buscarMunicipios(siglaUF);
        
        // Focar no campo de município para facilitar a digitação
        municipioInput.focus();
    });
    
    // Evento ao digitar no campo de município
    municipioInput.addEventListener('input', async function() {
        const siglaUF = estadoSelect.value;
        if (!siglaUF) return;
        
        const filtro = this.value;
        
        // Buscar municípios do estado selecionado
        const municipios = await buscarMunicipios(siglaUF);
        
        // Exibir sugestões filtradas
        exibirSugestoes(municipios, filtro);
    });
    
    // Fechar sugestões ao clicar fora
    document.addEventListener('click', function(event) {
        if (event.target !== municipioInput && event.target !== sugestoesContainer) {
            sugestoesContainer.style.display = 'none';
        }
    });
    
    // Navegação pelo teclado nas sugestões
    municipioInput.addEventListener('keydown', function(event) {
        const sugestoes = sugestoesContainer.querySelectorAll('.sugestao-item');
        if (!sugestoes.length) return;
        
        const ativo = sugestoesContainer.querySelector('.sugestao-item.ativo');
        
        switch (event.key) {
            case 'ArrowDown':
                event.preventDefault();
                if (!ativo) {
                    sugestoes[0].classList.add('ativo');
                    sugestoes[0].style.backgroundColor = '#e9ecef';
                } else {
                    const index = Array.from(sugestoes).indexOf(ativo);
                    if (index < sugestoes.length - 1) {
                        ativo.classList.remove('ativo');
                        ativo.style.backgroundColor = 'transparent';
                        sugestoes[index + 1].classList.add('ativo');
                        sugestoes[index + 1].style.backgroundColor = '#e9ecef';
                    }
                }
                break;
                
            case 'ArrowUp':
                event.preventDefault();
                if (ativo) {
                    const index = Array.from(sugestoes).indexOf(ativo);
                    if (index > 0) {
                        ativo.classList.remove('ativo');
                        ativo.style.backgroundColor = 'transparent';
                        sugestoes[index - 1].classList.add('ativo');
                        sugestoes[index - 1].style.backgroundColor = '#e9ecef';
                    }
                }
                break;
                
            case 'Enter':
                if (ativo) {
                    event.preventDefault();
                    municipioInput.value = ativo.textContent;
                    sugestoesContainer.style.display = 'none';
                }
                break;
                
            case 'Escape':
                sugestoesContainer.style.display = 'none';
                break;
        }
    });
});<|MERGE_RESOLUTION|>--- conflicted
+++ resolved
@@ -24,7 +24,7 @@
     // Cache para armazenar municípios por estado
     const municipiosPorEstado = {};
     
-<<<<<<< HEAD
+
     // Dados de fallback offline para os principais municípios brasileiros
     const municipiosFallback = {
         'SP': [
@@ -91,54 +91,6 @@
     };
 
     // Função para buscar municípios da API com fallback offline
-=======
-    // Municípios mais comuns por estado (fallback)
-    const municipiosFallback = {
-        'SP': [
-            {nome: 'São Paulo'}, {nome: 'Campinas'}, {nome: 'Santos'}, 
-            {nome: 'Ribeirão Preto'}, {nome: 'Sorocaba'}, {nome: 'São José dos Campos'},
-            {nome: 'Piracicaba'}, {nome: 'Bauru'}, {nome: 'Jundiaí'}, {nome: 'Franca'}
-        ],
-        'RJ': [
-            {nome: 'Rio de Janeiro'}, {nome: 'Niterói'}, {nome: 'Campos dos Goytacazes'},
-            {nome: 'Volta Redonda'}, {nome: 'Petrópolis'}, {nome: 'Nova Iguaçu'}
-        ],
-        'MG': [
-            {nome: 'Belo Horizonte'}, {nome: 'Uberlândia'}, {nome: 'Contagem'},
-            {nome: 'Juiz de Fora'}, {nome: 'Betim'}, {nome: 'Montes Claros'}
-        ],
-        'RS': [
-            {nome: 'Porto Alegre'}, {nome: 'Caxias do Sul'}, {nome: 'Pelotas'},
-            {nome: 'Canoas'}, {nome: 'Santa Maria'}, {nome: 'Gravataí'}
-        ],
-        'PR': [
-            {nome: 'Curitiba'}, {nome: 'Londrina'}, {nome: 'Maringá'},
-            {nome: 'Ponta Grossa'}, {nome: 'Cascavel'}, {nome: 'São José dos Pinhais'}
-        ],
-        'SC': [
-            {nome: 'Florianópolis'}, {nome: 'Joinville'}, {nome: 'Blumenau'},
-            {nome: 'São José'}, {nome: 'Criciúma'}, {nome: 'Chapecó'}
-        ],
-        'GO': [
-            {nome: 'Goiânia'}, {nome: 'Aparecida de Goiânia'}, {nome: 'Anápolis'},
-            {nome: 'Rio Verde'}, {nome: 'Luziânia'}, {nome: 'Águas Lindas de Goiás'}
-        ],
-        'MT': [
-            {nome: 'Cuiabá'}, {nome: 'Várzea Grande'}, {nome: 'Rondonópolis'},
-            {nome: 'Sinop'}, {nome: 'Tangará da Serra'}, {nome: 'Cáceres'}
-        ],
-        'MS': [
-            {nome: 'Campo Grande'}, {nome: 'Dourados'}, {nome: 'Três Lagoas'},
-            {nome: 'Corumbá'}, {nome: 'Ponta Porã'}, {nome: 'Naviraí'}
-        ],
-        'BA': [
-            {nome: 'Salvador'}, {nome: 'Feira de Santana'}, {nome: 'Vitória da Conquista'},
-            {nome: 'Camaçari'}, {nome: 'Juazeiro'}, {nome: 'Ilhéus'}
-        ]
-    };
-
-    // Função para buscar municípios da API
->>>>>>> c26cd8c9
     async function buscarMunicipios(siglaUF) {
         // Verificar se já temos os municípios em cache
         if (municipiosPorEstado[siglaUF]) {
@@ -155,11 +107,9 @@
             });
             
             if (!response.ok) {
-<<<<<<< HEAD
+
                 throw new Error('Erro ao buscar municípios da API');
-=======
-                throw new Error(`HTTP ${response.status}: ${response.statusText}`);
->>>>>>> c26cd8c9
+
             }
             
             const municipios = await response.json();
@@ -167,7 +117,7 @@
             municipiosPorEstado[siglaUF] = municipios;
             return municipios;
         } catch (error) {
-<<<<<<< HEAD
+
             console.warn('Erro ao buscar municípios da API, usando dados offline:', error);
             
             // Usar dados de fallback se disponíveis
@@ -176,14 +126,7 @@
             // Armazenar em cache mesmo sendo fallback
             municipiosPorEstado[siglaUF] = municipiosFallbackUF;
             
-=======
-            console.warn('Erro ao buscar municípios da API:', error);
-            console.info('Usando lista de municípios offline para', siglaUF);
-            
-            // Fallback para lista local
-            const municipiosFallbackUF = municipiosFallback[siglaUF] || [];
-            municipiosPorEstado[siglaUF] = municipiosFallbackUF;
->>>>>>> c26cd8c9
+
             return municipiosFallbackUF;
         }
     }
